/*
Highly Optimized Object-oriented Many-particle Dynamics -- Blue Edition
(HOOMD-blue) Open Source Software License Copyright 2008-2011 Ames Laboratory
Iowa State University and The Regents of the University of Michigan All rights
reserved.

HOOMD-blue may contain modifications ("Contributions") provided, and to which
copyright is held, by various Contributors who have granted The Regents of the
University of Michigan the right to modify and/or distribute such Contributions.

You may redistribute, use, and create derivate works of HOOMD-blue, in source
and binary forms, provided you abide by the following conditions:

* Redistributions of source code must retain the above copyright notice, this
list of conditions, and the following disclaimer both in the code and
prominently in any materials provided with the distribution.

* Redistributions in binary form must reproduce the above copyright notice, this
list of conditions, and the following disclaimer in the documentation and/or
other materials provided with the distribution.

* All publications and presentations based on HOOMD-blue, including any reports
or published results obtained, in whole or in part, with HOOMD-blue, will
acknowledge its use according to the terms posted at the time of submission on:
http://codeblue.umich.edu/hoomd-blue/citations.html

* Any electronic documents citing HOOMD-Blue will link to the HOOMD-Blue website:
http://codeblue.umich.edu/hoomd-blue/

* Apart from the above required attributions, neither the name of the copyright
holder nor the names of HOOMD-blue's contributors may be used to endorse or
promote products derived from this software without specific prior written
permission.

Disclaimer

THIS SOFTWARE IS PROVIDED BY THE COPYRIGHT HOLDER AND CONTRIBUTORS ``AS IS'' AND
ANY EXPRESS OR IMPLIED WARRANTIES, INCLUDING, BUT NOT LIMITED TO, THE IMPLIED
WARRANTIES OF MERCHANTABILITY, FITNESS FOR A PARTICULAR PURPOSE, AND/OR ANY
WARRANTIES THAT THIS SOFTWARE IS FREE OF INFRINGEMENT ARE DISCLAIMED.

IN NO EVENT SHALL THE COPYRIGHT HOLDER OR CONTRIBUTORS BE LIABLE FOR ANY DIRECT,
INDIRECT, INCIDENTAL, SPECIAL, EXEMPLARY, OR CONSEQUENTIAL DAMAGES (INCLUDING,
BUT NOT LIMITED TO, PROCUREMENT OF SUBSTITUTE GOODS OR SERVICES; LOSS OF USE,
DATA, OR PROFITS; OR BUSINESS INTERRUPTION) HOWEVER CAUSED AND ON ANY THEORY OF
LIABILITY, WHETHER IN CONTRACT, STRICT LIABILITY, OR TORT (INCLUDING NEGLIGENCE
OR OTHERWISE) ARISING IN ANY WAY OUT OF THE USE OF THIS SOFTWARE, EVEN IF
ADVISED OF THE POSSIBILITY OF SUCH DAMAGE.
*/

// Maintainer: joaander

/*! \file ParticleData.cc
    \brief Contains all code for ParticleData, and SnapshotParticleData.
 */

#ifdef WIN32
#pragma warning( push )
#pragma warning( disable : 4103 4244 4267 )
#endif

#include <iostream>
#include <cassert>
#include <stdlib.h>
#include <stdexcept>
#include <sstream>
#include <iomanip>

using namespace std;

#include <boost/python.hpp>
using namespace boost::python;

#include "ParticleData.h"
#include "Profiler.h"
#include "AngleData.h"
#include "DihedralData.h"

#include <boost/bind.hpp>

using namespace boost::signals;
using namespace boost;

////////////////////////////////////////////////////////////////////////////
// ParticleData members

/*! \param N Number of particles to allocate memory for
    \param n_types Number of particle types that will exist in the data arrays
    \param box Box the particles live in
    \param exec_conf ExecutionConfiguration to use when executing code on the GPU

    \post \c x,\c y,\c z,\c vx,\c vy,\c vz,\c ax,\c ay, and \c az are allocated and initialized to 0.0
    \post \c charge is allocated and initialized to a value of 0.0
    \post \c diameter is allocated and initialized to a value of 1.0
    \post \c mass is allocated and initialized to a value of 1.0
    \post \c ix, \c iy, \c iz are allocated and initialized to values of 0.0
    \post \c rtag is allocated and given the default initialization rtag[i] = i
    \post \c tag is allocated and given the default initialization tag[i] = i
    \post \c type is allocated and given the default value of type[i] = 0
    \post \c body is allocated and given the devault value of type[i] = NO_BODY
    \post Arrays are not currently acquired

    Type mappings assign particle types "A", "B", "C", ....
*/
ParticleData::ParticleData(unsigned int N, const BoxDim &box, unsigned int n_types, boost::shared_ptr<ExecutionConfiguration> exec_conf)
        : m_box(box), m_exec_conf(exec_conf), m_data(NULL), m_nbytes(0), m_ntypes(n_types)
    {
    m_exec_conf->msg->notice(5) << "Constructing ParticleData" << endl;

    // check the input for errors
    if (m_ntypes == 0)
        {
        m_exec_conf->msg->error() << "Number of particle types must be greater than 0." << endl;
        throw std::runtime_error("Error initializing ParticleData");
        }
        
    // allocate memory
    allocate(N);

    ArrayHandle< Scalar4 > h_vel(getVelocities(), access_location::host, access_mode::overwrite);
    ArrayHandle< Scalar > h_diameter(getDiameters(), access_location::host, access_mode::overwrite);
    ArrayHandle< unsigned int > h_tag(getTags(), access_location::host, access_mode::overwrite);
    ArrayHandle< unsigned int > h_rtag(getRTags(), access_location::host, access_mode::overwrite);
    ArrayHandle< unsigned int > h_body(getBodies(), access_location::host, access_mode::overwrite);
    ArrayHandle< Scalar4 > h_orientation(m_orientation, access_location::host, access_mode::readwrite);
    
    // set default values
    // all values not explicitly set here have been initialized to zero upon allocation
    for (unsigned int i = 0; i < N; i++)
        {
        h_vel.data[i].w = 1.0; // mass

        h_diameter.data[i] = 1.0;
        
        h_body.data[i] = NO_BODY;
        h_rtag.data[i] = i;
        h_tag.data[i] = i;
        h_orientation.data[i] = make_scalar4(1.0, 0.0, 0.0, 0.0);
        }
        
    // default constructed shared ptr is null as desired
    m_prof = boost::shared_ptr<Profiler>();
    
    // setup the type mappings
    for (unsigned int i = 0; i < m_ntypes; i++)
        {
        char name[2];
        name[0] = 'A' + i;
        name[1] = '\0';
        m_type_mapping.push_back(string(name));
        }
    }

/*! Calls the initializer's members to determine the number of particles, box size and then
    uses it to fill out the position and velocity data.
    \param init Initializer to use
    \param exec_conf Execution configuration to run on
*/
ParticleData::ParticleData(const ParticleDataInitializer& init, boost::shared_ptr<ExecutionConfiguration> exec_conf) : m_exec_conf(exec_conf), m_data(NULL), m_nbytes(0), m_ntypes(0)
    {
    m_exec_conf->msg->notice(5) << "Constructing ParticleData" << endl;

    m_ntypes = init.getNumParticleTypes();
    // check the input for errors
    if (m_ntypes == 0)
        {
        m_exec_conf->msg->error() << "Number of particle types must be greater than 0." << endl;
        throw std::runtime_error("Error initializing ParticleData");
        }
        
    // allocate memory
    allocate(init.getNumParticles());
    
        {
        ArrayHandle< Scalar4 > h_orientation(m_orientation, access_location::host, access_mode::readwrite);
        
        ArrayHandle< Scalar4 > h_vel(getVelocities(), access_location::host, access_mode::overwrite);
        ArrayHandle< Scalar > h_diameter(getDiameters(), access_location::host, access_mode::overwrite);
        ArrayHandle< unsigned int > h_tag(getTags(), access_location::host, access_mode::overwrite);
        ArrayHandle< unsigned int > h_rtag(getRTags(), access_location::host, access_mode::overwrite);
        ArrayHandle< unsigned int > h_body(getBodies(), access_location::host, access_mode::overwrite);

        // set default values
        // all values not explicitly set here have been initialized to zero upon allocation
        for (unsigned int i = 0; i < getN(); i++)
            {
            h_vel.data[i].w = 1.0; // mass

            h_diameter.data[i] = 1.0;
            
            h_body.data[i] = NO_BODY;
            h_rtag.data[i] = i;
            h_tag.data[i] = i;
            h_orientation.data[i] = make_scalar4(1.0, 0.0, 0.0, 0.0);
            }
        }
        
    m_box = init.getBox();

    SnapshotParticleData snapshot(getN());
    // initialize the snapshot with default values
    takeSnapshot(snapshot);
    // pass snapshot to initializer
    init.initSnapshot(snapshot);
    // initialize particle data with updated values
    initializeFromSnapshot(snapshot);

        {
        ArrayHandle<Scalar4> h_orientation(getOrientationArray(), access_location::host, access_mode::overwrite);
        init.initOrientation(h_orientation.data);
        init.initMomentInertia(&m_inertia_tensor[0]);
        }
            
    // it is an error for particles to be initialized outside of their box
    if (!inBox())
        {
        m_exec_conf->msg->error() << "Not all particles were found inside the given box" << endl;
        throw runtime_error("Error initializing ParticleData");
        }
        
    // assign the type mapping
    m_type_mapping  = init.getTypeMapping();
    
    // default constructed shared ptr is null as desired
    m_prof = boost::shared_ptr<Profiler>();
    }

ParticleData::~ParticleData()
    {
    m_exec_conf->msg->notice(5) << "Destroying ParticleData" << endl;
    }

/*! \return Simulation box dimensions
 */
const BoxDim & ParticleData::getBox() const
    {
    return m_box;
    }

/*! \param L New box lengths to set
    \note ParticleData does NOT enforce any boundary conditions. When a new box is set,
        it is the responsibility of the caller to ensure that all particles lie within
        the new box.
*/
void ParticleData::setGlobalBoxL(const Scalar3 &L)
    {
    m_box.setL(L);
    assert(inBox());

    m_boxchange_signal();
    }

/*! \param func Function to call when the particles are resorted
    \return Connection to manage the signal/slot connection
    Calls are performed by using boost::signals. The function passed in
    \a func will be called every time the ParticleData is notified of a particle
    sort via notifyParticleSort().
    \note If the caller class is destroyed, it needs to disconnect the signal connection
    via \b con.disconnect where \b con is the return value of this function.
*/
boost::signals::connection ParticleData::connectParticleSort(const boost::function<void ()> &func)
    {
    return m_sort_signal.connect(func);
    }

/*! \b ANY time particles are rearranged in memory, this function must be called.
    \note The call must be made after calling release()
*/
void ParticleData::notifyParticleSort()
    {
    m_sort_signal();
    }

/*! \param func Function to call when the box size changes
    \return Connection to manage the signal/slot connection
    Calls are performed by using boost::signals. The function passed in
    \a func will be called every time the the box size is changed via setGlobalBoxL()
    \note If the caller class is destroyed, it needs to disconnect the signal connection
    via \b con.disconnect where \b con is the return value of this function.
*/
boost::signals::connection ParticleData::connectBoxChange(const boost::function<void ()> &func)
    {
    return m_boxchange_signal.connect(func);
    }

/*! \param name Type name to get the index of
    \return Type index of the corresponding type name
    \note Throws an exception if the type name is not found
*/
unsigned int ParticleData::getTypeByName(const std::string &name) const
    {
    assert(m_type_mapping.size() == m_ntypes);
    // search for the name
    for (unsigned int i = 0; i < m_type_mapping.size(); i++)
        {
        if (m_type_mapping[i] == name)
            return i;
        }
        
    m_exec_conf->msg->error() << "Type " << name << " not found!" << endl;
    throw runtime_error("Error mapping type name");
    return 0;
    }

/*! \param type Type index to get the name of
    \returns Type name of the requested type
    \note Type indices must range from 0 to getNTypes or this method throws an exception.
*/
std::string ParticleData::getNameByType(unsigned int type) const
    {
    assert(m_type_mapping.size() == m_ntypes);
    // check for an invalid request
    if (type >= m_ntypes)
        {
        m_exec_conf->msg->error() << "Requesting type name for non-existant type " << type << endl;
        throw runtime_error("Error mapping type name");
        }
        
    // return the name
    return m_type_mapping[type];
    }


/*! \param N Number of particles to allocate memory for
    \pre No memory is allocated and the per-particle GPUArrays are unitialized
    \post All per-perticle GPUArrays are allocated
*/
void ParticleData::allocate(unsigned int N)
    {
    // check the input
    if (N == 0)
        {
        m_exec_conf->msg->error() << "ParticleData is being asked to allocate 0 particles.... this makes no sense whatsoever" << endl;
        throw runtime_error("Error allocating ParticleData");
        }

    // set particle number
    m_nparticles = N;

    // positions
    GPUArray< Scalar4 > pos(getN(), m_exec_conf);
    m_pos.swap(pos);

    // velocities
    GPUArray< Scalar4 > vel(getN(), m_exec_conf);
    m_vel.swap(vel);

    // accelerations
    GPUArray< Scalar3 > accel(getN(), m_exec_conf);
    m_accel.swap(accel);

    // charge
    GPUArray< Scalar > charge(getN(), m_exec_conf);
    m_charge.swap(charge);

    // diameter
    GPUArray< Scalar > diameter(getN(), m_exec_conf);
    m_diameter.swap(diameter);

    // image
    GPUArray< int3 > image(getN(), m_exec_conf);
    m_image.swap(image);

    // tag
    GPUArray< unsigned int > tag(getN(), m_exec_conf);
    m_tag.swap(tag);

    // reverse-lookup tag
    GPUArray< unsigned int > rtag(getN(), m_exec_conf);
    m_rtag.swap(rtag);

    // body ID
    GPUArray< unsigned int > body(getN(), m_exec_conf);
    m_body.swap(body);

    GPUArray< Scalar4 > net_force(getN(), m_exec_conf);
    m_net_force.swap(net_force);
    GPUArray< Scalar > net_virial(getN(),6, m_exec_conf);
    m_net_virial.swap(net_virial);
    GPUArray< Scalar4 > net_torque(getN(), m_exec_conf);
    m_net_torque.swap(net_torque);
    GPUArray< Scalar4 > orientation(getN(), m_exec_conf);
    m_orientation.swap(orientation);
    m_inertia_tensor.resize(getN());
    }

/*! \return true If and only if all particles are in the simulation box
    \note This function is only called in debug builds
*/
bool ParticleData::inBox()
    {
    Scalar3 lo = m_box.getLo();
    Scalar3 hi = m_box.getHi();

    ArrayHandle<Scalar4> h_pos(getPositions(), access_location::host, access_mode::read);
    for (unsigned int i = 0; i < getN(); i++)
        {
        if (h_pos.data[i].x < lo.x-Scalar(1e-5) || h_pos.data[i].x > hi.x+Scalar(1e-5))
            {
<<<<<<< HEAD
            cout << "pos " << i << ":" << setprecision(12) << h_pos.data[i].x << " " << h_pos.data[i].y << " " << h_pos.data[i].z << endl;
            cout << "lo: " << lo.x << " " << lo.y << " " << lo.z << endl;
            cout << "hi: " << hi.x << " " << hi.y << " " << hi.z << endl;
=======
            m_exec_conf->msg->notice(1) << "pos " << i << ":" << setprecision(12) << h_pos.data[i].x << " " << h_pos.data[i].y << " " << h_pos.data[i].z << endl;
            m_exec_conf->msg->notice(1) << "lo: " << m_box.xlo << " " << m_box.ylo << " " << m_box.zlo << endl;
            m_exec_conf->msg->notice(1) << "hi: " << m_box.xhi << " " << m_box.yhi << " " << m_box.zhi << endl;
>>>>>>> 5df6a18e
            return false;
            }
        if (h_pos.data[i].y < lo.y-Scalar(1e-5) || h_pos.data[i].y > hi.y+Scalar(1e-5))
            {
<<<<<<< HEAD
            cout << "pos " << i << ":" << setprecision(12) << h_pos.data[i].x << " " << h_pos.data[i].y << " " << h_pos.data[i].z << endl;
            cout << "lo: " << lo.x << " " << lo.y << " " << lo.z << endl;
            cout << "hi: " << hi.x << " " << hi.y << " " << hi.z << endl;
=======
            m_exec_conf->msg->notice(1) << "pos " << i << ":" << setprecision(12) << h_pos.data[i].x << " " << h_pos.data[i].y << " " << h_pos.data[i].z << endl;
            m_exec_conf->msg->notice(1) << "lo: " << m_box.xlo << " " << m_box.ylo << " " << m_box.zlo << endl;
            m_exec_conf->msg->notice(1) << "hi: " << m_box.xhi << " " << m_box.yhi << " " << m_box.zhi << endl;
>>>>>>> 5df6a18e
            return false;
            }
        if (h_pos.data[i].z < lo.z-Scalar(1e-5) || h_pos.data[i].z > hi.z+Scalar(1e-5))
            {
<<<<<<< HEAD
            cout << "pos " << i << ":" << setprecision(12) << h_pos.data[i].x << " " << h_pos.data[i].y << " " << h_pos.data[i].z << endl;
            cout << "lo: " << lo.x << " " << lo.y << " " << lo.z << endl;
            cout << "hi: " << hi.x << " " << hi.y << " " << hi.z << endl;
=======
            m_exec_conf->msg->notice(1) << "pos " << i << ":" << setprecision(12) << h_pos.data[i].x << " " << h_pos.data[i].y << " " << h_pos.data[i].z << endl;
            m_exec_conf->msg->notice(1) << "lo: " << m_box.xlo << " " << m_box.ylo << " " << m_box.zlo << endl;
            m_exec_conf->msg->notice(1) << "hi: " << m_box.xhi << " " << m_box.yhi << " " << m_box.zhi << endl;
>>>>>>> 5df6a18e
            return false;
            }
        }
    return true;
    }

//! Initialize from a snapshot
//! \param snapshot the initial particle data
//! \post the particle data arrays are initialized from the snapshot, in sorted order
void ParticleData::initializeFromSnapshot(const SnapshotParticleData& snapshot)
    {
    ArrayHandle< Scalar4 > h_pos(m_pos, access_location::host, access_mode::overwrite);
    ArrayHandle< Scalar4 > h_vel(m_vel, access_location::host, access_mode::overwrite);
    ArrayHandle< Scalar3 > h_accel(m_accel, access_location::host, access_mode::overwrite);
    ArrayHandle< int3 > h_image(m_image, access_location::host, access_mode::overwrite);
    ArrayHandle< Scalar > h_charge(m_charge, access_location::host, access_mode::overwrite);
    ArrayHandle< Scalar > h_diameter(m_diameter, access_location::host, access_mode::overwrite);
    ArrayHandle< unsigned int > h_body(m_body, access_location::host, access_mode::overwrite);
    ArrayHandle< unsigned int > h_tag(m_tag, access_location::host, access_mode::overwrite);
    ArrayHandle< unsigned int > h_rtag(m_rtag, access_location::host, access_mode::overwrite);

    // make sure the snapshot has the right size
    if (snapshot.size != m_nparticles)
        {
        m_exec_conf->msg->error() << "Snapshot size (" << snapshot.size << " particles) not equal"
             << endl << "          not equal number of particles in system." << endl;
        throw runtime_error("Error initializing ParticleData");
        }

    for (unsigned int tag = 0; tag < m_nparticles; tag++)
        {
        // particle index in sorted order
        unsigned int idx = snapshot.rtag[tag];

        h_pos.data[idx].x = snapshot.pos[tag].x;
        h_pos.data[idx].y = snapshot.pos[tag].y;
        h_pos.data[idx].z = snapshot.pos[tag].z;
        h_pos.data[idx].w = __int_as_scalar(snapshot.type[tag]);

        h_vel.data[idx].x = snapshot.vel[tag].x;
        h_vel.data[idx].y = snapshot.vel[tag].y;
        h_vel.data[idx].z = snapshot.vel[tag].z;
        h_vel.data[idx].w = snapshot.mass[tag];

        h_accel.data[idx] = snapshot.accel[tag];
        
        h_charge.data[idx] = snapshot.charge[tag];

        h_diameter.data[idx] = snapshot.diameter[tag];

        h_image.data[idx] = snapshot.image[tag];

        h_tag.data[idx] = tag;
        h_rtag.data[idx] = idx;

        h_body.data[idx] = snapshot.body[tag];
        }
    }

//! take a particle data snapshot
/* \param snapshot the snapshot to write to
 * \pre snapshot has to be allocated with a number of elements equal or greater than the number of particles)
*/
void ParticleData::takeSnapshot(SnapshotParticleData &snapshot)
    {
    assert(snapshot.size >= getN());

    ArrayHandle< Scalar4 > h_pos(m_pos, access_location::host, access_mode::read);
    ArrayHandle< Scalar4 > h_vel(m_vel, access_location::host, access_mode::read);
    ArrayHandle< Scalar3 > h_accel(m_accel, access_location::host, access_mode::read);
    ArrayHandle< int3 > h_image(m_image, access_location::host, access_mode::read);
    ArrayHandle< Scalar > h_charge(m_charge, access_location::host, access_mode::read);
    ArrayHandle< Scalar > h_diameter(m_diameter, access_location::host, access_mode::read);
    ArrayHandle< unsigned int > h_body(m_body, access_location::host, access_mode::read);
    ArrayHandle< unsigned int > h_tag(m_tag, access_location::host, access_mode::read);
    ArrayHandle< unsigned int > h_rtag(m_rtag, access_location::host, access_mode::read);

    for (unsigned int idx = 0; idx < m_nparticles; idx++)
        {
        unsigned int tag = h_tag.data[idx];

        snapshot.pos[tag] = make_scalar3(h_pos.data[idx].x, h_pos.data[idx].y, h_pos.data[idx].z);
        snapshot.vel[tag] = make_scalar3(h_vel.data[idx].x, h_vel.data[idx].y, h_vel.data[idx].z);
        snapshot.accel[tag] = h_accel.data[idx];
        snapshot.type[tag] = __scalar_as_int(h_pos.data[idx].w);
        snapshot.mass[tag] = h_vel.data[idx].w;
        snapshot.charge[tag] = h_charge.data[idx];
        snapshot.diameter[tag] = h_diameter.data[idx];
        snapshot.image[tag] = h_image.data[idx];
        snapshot.rtag[tag] = idx;
        snapshot.body[tag] = h_body.data[idx];
        }

    }

void export_BoxDim()
    {
    class_<BoxDim>("BoxDim")
    .def(init<Scalar>())
    .def(init<Scalar, Scalar, Scalar>())
    .def(init<Scalar3>())
    .def(init<Scalar3, Scalar3, uchar3>())
    .def("getPeriodic", &BoxDim::getPeriodic)
    .def("setPeriodic", &BoxDim::setPeriodic)
    .def("getL", &BoxDim::getL)
    .def("setL", &BoxDim::setL)
    .def("getLo", &BoxDim::getLo)
    .def("getHi", &BoxDim::getHi)
    .def("setLoHi", &BoxDim::setLoHi)
    .def("makeFraction", &BoxDim::makeFraction)
    .def("minImage", &BoxDim::minImage)
    ;
    }

//! Wrapper class needed for exposing virtual functions to python
class ParticleDataInitializerWrap : public ParticleDataInitializer, public wrapper<ParticleDataInitializer>
    {
    public:
        //! Calls the overidden ParticleDataInitializer::getNumParticles()
        unsigned int getNumParticles() const
            {
            return this->get_override("getNumParticles")();
            }
            
        //! Calls the overidden ParticleDataInitializer::getNumParticleTypes()
        unsigned int getNumParticleTypes() const
            {
            return this->get_override("getNumParticleTypes")();
            }
            
        //! Calls the overidden ParticleDataInitializer::getBox()
        BoxDim getBox() const
            {
            return this->get_override("getBox")();
            }
            
        //! Calls the overidden ParticleDataInitializer::initSnapshot()
        void initSnapshot(SnapshotParticleData& snapshot) const
            {
            this->get_override("initSnapshot")(snapshot);
            }
            
        //! Calls the overidden ParticleDataInitializer::getTypeMapping()
        std::vector<std::string> getTypeMapping() const
            {
            return this->get_override("getTypeMapping")();
            }
    };


void export_ParticleDataInitializer()
    {
    class_<ParticleDataInitializerWrap, boost::noncopyable>("ParticleDataInitializer")
    .def("getNumParticles", pure_virtual(&ParticleDataInitializer::getNumParticles))
    .def("getNumParticleTypes", pure_virtual(&ParticleDataInitializer::getNumParticleTypes))
    .def("getBox", pure_virtual(&ParticleDataInitializer::getBox))
    .def("initSnapshot", pure_virtual(&ParticleDataInitializer::initSnapshot))
    ;
    }


//! Helper for python __str__ for ParticleData
/*! Gives a synopsis of a ParticleData in a string
    \param pdata Particle data to format parameters from
*/
string print_ParticleData(ParticleData *pdata)
    {
    assert(pdata);
    ostringstream s;
    s << "ParticleData: " << pdata->getN() << " particles";
    return s.str();
    }

void export_ParticleData()
    {
    class_<ParticleData, boost::shared_ptr<ParticleData>, boost::noncopyable>("ParticleData", init<unsigned int, const BoxDim&, unsigned int, boost::shared_ptr<ExecutionConfiguration> >())
    .def(init<const ParticleDataInitializer&, boost::shared_ptr<ExecutionConfiguration> >())
    .def("getBox", &ParticleData::getBox, return_value_policy<copy_const_reference>())
    .def("setGlobalBoxL", &ParticleData::setGlobalBoxL)
    .def("getN", &ParticleData::getN)
    .def("getNTypes", &ParticleData::getNTypes)
    .def("getMaximumDiameter", &ParticleData::getMaxDiameter)
    .def("getNameByType", &ParticleData::getNameByType)
    .def("getTypeByName", &ParticleData::getTypeByName)
    .def("setProfiler", &ParticleData::setProfiler)
    .def("getExecConf", &ParticleData::getExecConf)
    .def("__str__", &print_ParticleData)
    .def("getPosition", &ParticleData::getPosition)
    .def("getVelocity", &ParticleData::getVelocity)
    .def("getAcceleration", &ParticleData::getAcceleration)
    .def("getImage", &ParticleData::getImage)
    .def("getCharge", &ParticleData::getCharge)
    .def("getMass", &ParticleData::getMass)
    .def("getDiameter", &ParticleData::getDiameter)
    .def("getBody", &ParticleData::getBody)
    .def("getType", &ParticleData::getType)
    .def("getOrientation", &ParticleData::getOrientation)
    .def("getPNetForce", &ParticleData::getPNetForce)
    .def("getNetTorque", &ParticleData::getNetTorque)
    .def("getInertiaTensor", &ParticleData::getInertiaTensor, return_value_policy<copy_const_reference>())
    .def("setPosition", &ParticleData::setPosition)
    .def("setVelocity", &ParticleData::setVelocity)
    .def("setImage", &ParticleData::setImage)
    .def("setCharge", &ParticleData::setCharge)
    .def("setMass", &ParticleData::setMass)
    .def("setDiameter", &ParticleData::setDiameter)
    .def("setBody", &ParticleData::setBody)
    .def("setType", &ParticleData::setType)
    .def("setOrientation", &ParticleData::setOrientation)
    .def("setInertiaTensor", &ParticleData::setInertiaTensor)
    ;
    }

void export_SnapshotParticleData()
    {
    class_<SnapshotParticleData, boost::shared_ptr<SnapshotParticleData>, boost::noncopyable>("SnapshotParticleData", init<unsigned int>())
    .def_readwrite("pos", &SnapshotParticleData::pos)
    .def_readwrite("vel", &SnapshotParticleData::vel)
    .def_readwrite("accel", &SnapshotParticleData::accel)
    .def_readwrite("type", &SnapshotParticleData::type)
    .def_readwrite("mass", &SnapshotParticleData::mass)
    .def_readwrite("charge", &SnapshotParticleData::charge)
    .def_readwrite("diameter", &SnapshotParticleData::diameter)
    .def_readwrite("image", &SnapshotParticleData::image)
    .def_readwrite("rtag", &SnapshotParticleData::rtag)
    .def_readwrite("body", &SnapshotParticleData::body)
    ;
    }

#ifdef WIN32
#pragma warning( pop )
#endif
<|MERGE_RESOLUTION|>--- conflicted
+++ resolved
@@ -397,41 +397,23 @@
         {
         if (h_pos.data[i].x < lo.x-Scalar(1e-5) || h_pos.data[i].x > hi.x+Scalar(1e-5))
             {
-<<<<<<< HEAD
-            cout << "pos " << i << ":" << setprecision(12) << h_pos.data[i].x << " " << h_pos.data[i].y << " " << h_pos.data[i].z << endl;
-            cout << "lo: " << lo.x << " " << lo.y << " " << lo.z << endl;
-            cout << "hi: " << hi.x << " " << hi.y << " " << hi.z << endl;
-=======
             m_exec_conf->msg->notice(1) << "pos " << i << ":" << setprecision(12) << h_pos.data[i].x << " " << h_pos.data[i].y << " " << h_pos.data[i].z << endl;
-            m_exec_conf->msg->notice(1) << "lo: " << m_box.xlo << " " << m_box.ylo << " " << m_box.zlo << endl;
-            m_exec_conf->msg->notice(1) << "hi: " << m_box.xhi << " " << m_box.yhi << " " << m_box.zhi << endl;
->>>>>>> 5df6a18e
+            m_exec_conf->msg->notice(1) << "lo: " << lo.x << " " << lo.y << " " << lo.z << endl;
+            m_exec_conf->msg->notice(1) << "hi: " << hi.x << " " << hi.y << " " << hi.z << endl;
             return false;
             }
         if (h_pos.data[i].y < lo.y-Scalar(1e-5) || h_pos.data[i].y > hi.y+Scalar(1e-5))
             {
-<<<<<<< HEAD
-            cout << "pos " << i << ":" << setprecision(12) << h_pos.data[i].x << " " << h_pos.data[i].y << " " << h_pos.data[i].z << endl;
-            cout << "lo: " << lo.x << " " << lo.y << " " << lo.z << endl;
-            cout << "hi: " << hi.x << " " << hi.y << " " << hi.z << endl;
-=======
             m_exec_conf->msg->notice(1) << "pos " << i << ":" << setprecision(12) << h_pos.data[i].x << " " << h_pos.data[i].y << " " << h_pos.data[i].z << endl;
-            m_exec_conf->msg->notice(1) << "lo: " << m_box.xlo << " " << m_box.ylo << " " << m_box.zlo << endl;
-            m_exec_conf->msg->notice(1) << "hi: " << m_box.xhi << " " << m_box.yhi << " " << m_box.zhi << endl;
->>>>>>> 5df6a18e
+            m_exec_conf->msg->notice(1) << "lo: " << lo.x << " " << lo.y << " " << lo.z << endl;
+            m_exec_conf->msg->notice(1) << "hi: " << hi.x << " " << hi.y << " " << hi.z << endl;
             return false;
             }
         if (h_pos.data[i].z < lo.z-Scalar(1e-5) || h_pos.data[i].z > hi.z+Scalar(1e-5))
             {
-<<<<<<< HEAD
-            cout << "pos " << i << ":" << setprecision(12) << h_pos.data[i].x << " " << h_pos.data[i].y << " " << h_pos.data[i].z << endl;
-            cout << "lo: " << lo.x << " " << lo.y << " " << lo.z << endl;
-            cout << "hi: " << hi.x << " " << hi.y << " " << hi.z << endl;
-=======
             m_exec_conf->msg->notice(1) << "pos " << i << ":" << setprecision(12) << h_pos.data[i].x << " " << h_pos.data[i].y << " " << h_pos.data[i].z << endl;
-            m_exec_conf->msg->notice(1) << "lo: " << m_box.xlo << " " << m_box.ylo << " " << m_box.zlo << endl;
-            m_exec_conf->msg->notice(1) << "hi: " << m_box.xhi << " " << m_box.yhi << " " << m_box.zhi << endl;
->>>>>>> 5df6a18e
+            m_exec_conf->msg->notice(1) << "lo: " << lo.x << " " << lo.y << " " << lo.z << endl;
+            m_exec_conf->msg->notice(1) << "hi: " << hi.x << " " << hi.y << " " << hi.z << endl;
             return false;
             }
         }
