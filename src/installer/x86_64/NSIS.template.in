--- conflicted
+++ resolved
@@ -1,4 +1,3 @@
-<<<<<<< HEAD
 ; CPack install script designed for a nmake build
 
 ;--------------------------------
@@ -58,7 +57,7 @@
 !ifndef PROC
   !define PROC 64 ; to be defined in cmd line
 !endif
-LangString wrongWow ${LANG_ENGLISH} "This binary build is for ${PROC}-bit computers only. Download the 32-bit version at http://www.ameslab.gov/hoomd"
+LangString wrongWow ${LANG_ENGLISH} "This binary build is for ${PROC}-bit computers only. Download the 32-bit version at http://codeblue.umich.edu/hoomd-blue/"
 
 ;--------------------------------
 ; determine admin versus local install
@@ -702,1413 +701,3 @@
   doNotRemoveFromPath:
 SectionEnd
 
-
-=======
-; CPack install script designed for a nmake build
-
-;--------------------------------
-; You must define these values
-
-  !define VERSION "@CPACK_PACKAGE_VERSION@"
-  !define PATCH  "@CPACK_PACKAGE_VERSION_PATCH@"
-  !define INST_DIR "@CPACK_TEMPORARY_DIRECTORY@"
-
-;--------------------------------
-;Variables
-
-  Var MUI_TEMP
-  Var STARTMENU_FOLDER
-  Var SV_ALLUSERS
-  Var START_MENU
-  Var DO_NOT_ADD_TO_PATH
-  Var ADD_TO_PATH_ALL_USERS
-  Var ADD_TO_PATH_CURRENT_USER
-  
-; Installer icon
-!define MUI_ICON "@CPACK_NSIS_INSTALLER_ICON@"
-
-; Use the nicer looking Orange theme
-!define MUI_UNICON "${NSISDIR}\Contrib\Graphics\Icons\orange-uninstall-nsis.ico"
- 
-; MUI Settings / Header
-!define MUI_HEADERIMAGE
-!define MUI_HEADERIMAGE_RIGHT
-!define MUI_HEADERIMAGE_BITMAP "${NSISDIR}\Contrib\Graphics\Header\orange-r-nsis.bmp"
-!define MUI_HEADERIMAGE_UNBITMAP "${NSISDIR}\Contrib\Graphics\Header\orange-uninstall-r-nsis.bmp"
- 
-; MUI Settings / Wizard
-!define MUI_WELCOMEFINISHPAGE_BITMAP "${NSISDIR}\Contrib\Graphics\Wizard\orange-nsis.bmp"
-!define MUI_UNWELCOMEFINISHPAGE_BITMAP "${NSISDIR}\Contrib\Graphics\Wizard\orange-uninstall-nsis.bmp"
-
-;--------------------------------
-;Include Modern UI
-
-  !include "MUI.nsh"
-
-  ;Default installation folder
-  InstallDir "$PROGRAMFILES64\@CPACK_PACKAGE_INSTALL_DIRECTORY@"  
-
-;--------------------------------
-;General
-
-  ;Name and file
-  Name "@CPACK_NSIS_DISPLAY_NAME@"
-  OutFile "@CPACK_TOPLEVEL_DIRECTORY@/@CPACK_OUTPUT_FILE_NAME@"
-
-  ;Set compression
-  SetCompressor @CPACK_NSIS_COMPRESSOR@
-
-;--------------------------------
-; Settings for the error if the x64 build is installed in i386 windows
-!ifndef PROC
-  !define PROC 64 ; to be defined in cmd line
-!endif
-LangString wrongWow ${LANG_ENGLISH} "This binary build is for ${PROC}-bit computers only. Download the 32-bit version at http://www.ameslab.gov/hoomd"
-
-;--------------------------------
-; determine admin versus local install
-; Is install for "AllUsers" or "JustMe"?
-; Default to "JustMe" - set to "AllUsers" if admin or on Win9x
-; This function is used for the very first "custom page" of the installer.
-; This custom page does not show up visibly, but it executes prior to the
-; first visible page and sets up $INSTDIR properly...
-; Choose different default installation folder based on SV_ALLUSERS...
-; "Program Files" for AllUsers, "My Documents" for JustMe...
-
-Function .onInit
-  System::Call "kernel32::GetCurrentProcess() i .s"
-  System::Call "kernel32::IsWow64Process(i s, *i .r0)"
-  IntCmp $0 0 is32
-  IntCmp ${PROC} 64 procOk
-wrongProc:
-  MessageBox MB_OK|MB_ICONSTOP $(wrongWow)
-  Abort $(wrongWow)
-is32:
-  IntCmp ${PROC} 32 procOk wrongProc wrongProc
-procOk:
-
-  StrCpy $SV_ALLUSERS "JustMe"
-  StrCpy $INSTDIR "$DOCUMENTS\@CPACK_PACKAGE_INSTALL_DIRECTORY@"
-
-  ClearErrors
-  UserInfo::GetName
-  IfErrors noLM
-  Pop $0
-  UserInfo::GetAccountType
-  Pop $1
-  StrCmp $1 "Admin" 0 +3
-    SetShellVarContext all
-    ;MessageBox MB_OK 'User "$0" is in the Admin group'
-    StrCpy $SV_ALLUSERS "AllUsers"
-    Goto done
-  StrCmp $1 "Power" 0 +3
-    SetShellVarContext all
-    ;MessageBox MB_OK 'User "$0" is in the Power Users group'
-    StrCpy $SV_ALLUSERS "AllUsers"
-    Goto done
-    
-  noLM:
-    StrCpy $SV_ALLUSERS "AllUsers"
-    ;Get installation folder from registry if available
-
-  done:
-  StrCmp $SV_ALLUSERS "AllUsers" 0 +2
-    StrCpy $INSTDIR "$PROGRAMFILES64\@CPACK_PACKAGE_INSTALL_DIRECTORY@"
-
-  StrCmp "@CPACK_NSIS_MODIFY_PATH@" "ON" 0 noOptionsPage
-    !insertmacro MUI_INSTALLOPTIONS_EXTRACT "NSIS.InstallOptions.ini"
-
-  noOptionsPage:
-FunctionEnd
-
-;--------------------------------
-;Interface Settings
-
-  !define MUI_ABORTWARNING
-
-;--------------------------------
-; path functions
-
-!verbose 3
-!include "WinMessages.NSH"
-!verbose 4
- 
-;----------------------------------------
-; based upon a script of "Written by KiCHiK 2003-01-18 05:57:02"
-;----------------------------------------
-!verbose 3
-!include "WinMessages.NSH"
-!verbose 4
-;====================================================
-; get_NT_environment 
-;     Returns: the selected environment
-;     Output : head of the stack
-;====================================================
-!macro select_NT_profile UN
-Function ${UN}select_NT_profile
-   StrCmp $ADD_TO_PATH_ALL_USERS "1" 0 environment_single
-      DetailPrint "Selected environment for all users"
-      Push "all"
-      Return
-   environment_single:
-      DetailPrint "Selected environment for current user only."
-      Push "current"
-      Return
-FunctionEnd
-!macroend
-!insertmacro select_NT_profile ""
-!insertmacro select_NT_profile "un."
-;----------------------------------------------------
-!define NT_current_env 'HKCU "Environment"'
-!define NT_all_env     'HKLM "SYSTEM\CurrentControlSet\Control\Session Manager\Environment"'
-;====================================================
-; AddToPath - Adds the given dir to the search path.
-;        Input - head of the stack
-;        Note - Win9x systems requires reboot
-;====================================================
-Function AddToPath
-  Exch $0
-  Push $1
-  Push $2
-  
-  SetRegView 64
- 
-  Call IsNT
-  Pop $1
-  StrCmp $1 1 AddToPath_NT
-    ; Not on NT
-    StrCpy $1 $WINDIR 2
-    FileOpen $1 "$1\autoexec.bat" a
-      FileSeek $1 0 END
-      GetFullPathName /SHORT $0 $0
-      FileWrite $1 "$\r$\n\
-$\r$\n\
-SET PATH=%PATH%;$0$\r$\n\
-$\r$\n\
-"
-    FileClose $1
-    Goto AddToPath_done
- 
-  AddToPath_NT:
-      Push $4
-      Call select_NT_profile
-      Pop  $4
- 
-      AddToPath_NT_selection_done:
-      StrCmp $4 "current" read_path_NT_current
-         ReadRegStr $1 ${NT_all_env} "PATH"
-         Goto read_path_NT_resume
-      read_path_NT_current:
-         ReadRegStr $1 ${NT_current_env} "PATH"
-      read_path_NT_resume:
-      StrCmp $1 "" AddToPath_NoCurrentPath
-         StrCpy $2 "$0;$1"
-         Goto AddToPath_NTdoIt
-      AddToPath_NoCurrentPath:
-         DetailPrint "No current path, so just use $0"
-         StrCpy $2 $0
-         Goto AddToPath_NTdoIt
-    AddToPath_NTdoIt:
-         StrCmp $4 "current" write_path_NT_current
-            ClearErrors
-            WriteRegExpandStr ${NT_all_env} "PATH" $2
-            IfErrors 0 write_path_NT_resume
-            MessageBox MB_YESNO|MB_ICONQUESTION "The path could not be set for all users$\n\
-$\n\
-Should I try for the current user?" \
-               IDNO write_path_NT_failed
-            ; change selection
-            StrCpy $4 "current"
-            Goto AddToPath_NT_selection_done
-         write_path_NT_current:
-            ClearErrors
-            WriteRegExpandStr ${NT_current_env} "PATH" $2
-            IfErrors 0 write_path_NT_resume
-            MessageBox MB_OK|MB_ICONINFORMATION "The path could not be set for the current user."
-            Goto write_path_NT_failed
-         write_path_NT_resume:
-      SendMessage ${HWND_BROADCAST} ${WM_WININICHANGE} 0 "STR:Environment" /TIMEOUT=5000
-         DetailPrint "Added path for user ($4), $0"
-         DetailPrint "New path is: $2"
-         write_path_NT_failed:
- 
-      Pop $4
-  AddToPath_done:
-    Pop $2
-    Pop $1
-    Pop $0
-FunctionEnd
- 
-;====================================================
-; RemoveFromPath - Remove a given dir from the path
-;     Input: head of the stack
-;====================================================
-Function un.RemoveFromPath
-  Exch $0
-  Push $1
-  Push $2
-  Push $3
-  Push $4
-  
-  SetRegView 64
- 
-  Call un.IsNT
-  Pop $1
-  StrCmp $1 1 unRemoveFromPath_NT
-    ; Not on NT
-    StrCpy $1 $WINDIR 2
-    FileOpen $1 "$1\autoexec.bat" r
-    GetTempFileName $4
-    FileOpen $2 $4 w
-    GetFullPathName /SHORT $0 $0
-    StrCpy $0 "SET PATH=%PATH%;$0"
-      SetRebootFlag true
-    Goto unRemoveFromPath_dosLoop
- 
-    unRemoveFromPath_dosLoop:
-      FileRead $1 $3
-         StrCmp $3 "$0$$\r$\n\
-$\r$\n\
-" unRemoveFromPath_dosLoop
-         StrCmp $3 "$0$\r$\n\
-" unRemoveFromPath_dosLoop
-         StrCmp $3 "$0" unRemoveFromPath_dosLoop
-      StrCmp $3 "" unRemoveFromPath_dosLoopEnd
-      FileWrite $2 $3
-      Goto unRemoveFromPath_dosLoop
- 
-    unRemoveFromPath_dosLoopEnd:
-      FileClose $2
-      FileClose $1
-      StrCpy $1 $WINDIR 2
-      Delete "$1\autoexec.bat"
-      CopyFiles /SILENT $4 "$1\autoexec.bat"
-      Delete $4
-      Goto unRemoveFromPath_done
- 
-  unRemoveFromPath_NT:
-      StrLen $2 $0
-      Call un.select_NT_profile
-      Pop  $4
- 
-      StrCmp $4 "current" un_read_path_NT_current
-         ReadRegStr $1 ${NT_all_env} "PATH"
-         Goto un_read_path_NT_resume
-      un_read_path_NT_current:
-         ReadRegStr $1 ${NT_current_env} "PATH"
-      un_read_path_NT_resume:
- 
-      StrCpy $8 $0
-    Push $1
-      Push $0
-      Call un.StrStr ; Find $0 in $1
-      Pop $0 ; pos of our dir
-      IntCmp $0 -1 unRemoveFromPath_done
-      ; else, it is in path
-         StrLen $5 $1 ; Get the length of the original path
-         StrLen $6 $0 ; get the length of path without the first path
-         IntOp $5 $5 - $6
-         IntOp $5 $5 - 1
-         IntCmp $5 -1 unRemoveFromPath_nothingBefore
-           StrCpy $3 $1 $5 ; $3 now has the part of the path before our dir
-           Goto unRemoveFromPath_AfterBefore
-         unRemoveFromPath_nothingBefore:
-           StrCpy $3 ""
-         unRemoveFromPath_AfterBefore:
-         StrCpy $7 $0 "" $2 ; $3 now has the part of the path after our dir
-         StrCpy $3 "$3$7"
-
-         ; $3 now holds path, but there may be some stray semicolon at
-         ; beginning. Let's remove it
-         StrCpy $7 $3 1
-         StrCmp $7 ";" 0 unRemoveFromPath_NoTrailingSemiColon
-           StrCpy $3 $3 "" 1
-         unRemoveFromPath_NoTrailingSemiColon:
- 
-         StrCmp $4 "current" un_write_path_NT_current
-            WriteRegExpandStr ${NT_all_env} "PATH" $3
-            Goto un_write_path_NT_resume
-         un_write_path_NT_current:
-            WriteRegExpandStr ${NT_current_env} "PATH" $3
-         un_write_path_NT_resume:
-      SendMessage ${HWND_BROADCAST} ${WM_WININICHANGE} 0 "STR:Environment" /TIMEOUT=5000
-         DetailPrint "Removed $8 from the path"
-         DetailPrint "New path is: $3"
-  unRemoveFromPath_done:
-    Pop $4
-    Pop $3
-    Pop $2
-    Pop $1
-    Pop $0
-FunctionEnd
-;;;;;;;;;;;;;;;;;;;;;;;;;;;;;;;;;;;;;;;;;;;;;;;;;;;;;;;;;;;;;;;;;;;;;;;;;;;;;
-; Uninstall sutff
-;;;;;;;;;;;;;;;;;;;;;;;;;;;;;;;;;;;;;;;;;;;;;;;;;;;;;;;;;;;;;;;;;;;;;;;;;;;;;
- 
-###########################################
-#            Utility Functions            #
-###########################################
- 
-;====================================================
-; IsNT - Returns 1 if the current system is NT, 0
-;        otherwise.
-;     Output: head of the stack
-;====================================================
-; IsNT
-; no input
-; output, top of the stack = 1 if NT or 0 if not
-;
-; Usage:
-;   Call IsNT
-;   Pop $R0
-;  ($R0 at this point is 1 or 0)
- 
-!macro IsNT un
-Function ${un}IsNT
-  Push $0
-  
-  SetRegView 64
-  
-  ReadRegStr $0 HKLM "SOFTWARE\Microsoft\Windows NT\CurrentVersion" CurrentVersion
-  StrCmp $0 "" 0 IsNT_yes
-  ; we are not NT.
-  Pop $0
-  Push 0
-  Return
- 
-  IsNT_yes:
-    ; NT!!!
-    Pop $0
-    Push 1
-FunctionEnd
-!macroend
-!insertmacro IsNT ""
-!insertmacro IsNT "un."
- 
-; StrStr
-; input, top of stack = string to search for
-;        top of stack-1 = string to search in
-; output, top of stack (replaces with the portion of the string remaining)
-; modifies no other variables.
-;
-; Usage:
-;   Push "this is a long ass string"
-;   Push "ass"
-;   Call StrStr
-;   Pop $R0
-;  ($R0 at this point is "ass string")
- 
-!macro StrStr un
-Function ${un}StrStr
-Exch $R1 ; st=haystack,old$R1, $R1=needle
-  Exch    ; st=old$R1,haystack
-  Exch $R2 ; st=old$R1,old$R2, $R2=haystack
-  Push $R3
-  Push $R4
-  Push $R5
-  StrLen $R3 $R1
-  StrCpy $R4 0
-  ; $R1=needle
-  ; $R2=haystack
-  ; $R3=len(needle)
-  ; $R4=cnt
-  ; $R5=tmp
-  loop:
-    StrCpy $R5 $R2 $R3 $R4
-    StrCmp $R5 $R1 done
-    StrCmp $R5 "" done
-    IntOp $R4 $R4 + 1
-    Goto loop
-done:
-  StrCpy $R1 $R2 "" $R4
-  Pop $R5
-  Pop $R4
-  Pop $R3
-  Pop $R2
-  Exch $R1
-FunctionEnd
-!macroend
-!insertmacro StrStr ""
-!insertmacro StrStr "un."
-
-Function ConditionalAddToRegisty
-  Pop $0
-  Pop $1
-  
-  SetRegView 64
-  
-  StrCmp "$0" "" ConditionalAddToRegisty_EmptyString
-    WriteRegStr SHCTX "Software\Microsoft\Windows\CurrentVersion\Uninstall\@CPACK_PACKAGE_INSTALL_DIRECTORY@" \
-    "$1" "$0"
-    ;MessageBox MB_OK "Set Registry: '$1' to '$0'"
-    DetailPrint "Set install registry entry: '$1' to '$0'"
-  ConditionalAddToRegisty_EmptyString:
-FunctionEnd
-
-;--------------------------------
-; Define some macro setting for the gui
-
-  !define CPACK_PACKAGE_ICON@CPACK_PACKAGE_ICON@
-  !ifndef CPACK_PACKAGE_ICON
-  !define MUI_HEADERIMAGE_BITMAP "@CPACK_PACKAGE_ICON@"
-  !endif
-
-;--------------------------------
-;Pages
-  !insertmacro MUI_PAGE_WELCOME
-  Page custom InstallOptionsPage
-  !insertmacro MUI_PAGE_DIRECTORY
-  
-  ;Start Menu Folder Page Configuration
-  !define MUI_STARTMENUPAGE_REGISTRY_ROOT "SHCTX" 
-  !define MUI_STARTMENUPAGE_REGISTRY_KEY "Software\@CPACK_PACKAGE_VENDOR@\@CPACK_PACKAGE_INSTALL_REGISTRY_KEY@" 
-  !define MUI_STARTMENUPAGE_REGISTRY_VALUENAME "Start Menu Folder"
-  !insertmacro MUI_PAGE_STARTMENU Application $STARTMENU_FOLDER
-
-  !insertmacro MUI_PAGE_INSTFILES
-  !insertmacro MUI_PAGE_FINISH
-
-  !insertmacro MUI_UNPAGE_CONFIRM
-  !insertmacro MUI_UNPAGE_INSTFILES
-  
-;--------------------------------
-;Languages
- 
-  !insertmacro MUI_LANGUAGE "English"
-
-;--------------------------------
-;Reserve Files
-
-  ;These files should be inserted before other files in the data block
-  ;Keep these lines before any File command
-  ;Only for solid compression (by default, solid compression is enabled for BZIP2 and LZMA)
-
-  ReserveFile "NSIS.InstallOptions.ini"
-  !insertmacro MUI_RESERVEFILE_INSTALLOPTIONS
-
-
-;--------------------------------
-;Installer Sections
-
-Section "Add to path"
-  Push $INSTDIR\bin
-  ;Read a value from an InstallOptions INI file
-  !insertmacro MUI_INSTALLOPTIONS_READ $DO_NOT_ADD_TO_PATH "NSIS.InstallOptions.ini" "Field 2" "State"
-  !insertmacro MUI_INSTALLOPTIONS_READ $ADD_TO_PATH_ALL_USERS "NSIS.InstallOptions.ini" "Field 3" "State"
-  !insertmacro MUI_INSTALLOPTIONS_READ $ADD_TO_PATH_CURRENT_USER "NSIS.InstallOptions.ini" "Field 4" "State"
-  StrCmp $DO_NOT_ADD_TO_PATH "1" doNotAddToPath 0
-    Call AddToPath
-  doNotAddToPath:
-SectionEnd
-
-Section "Installer Section" InstSection
-
-  ;Use the entire tree produced by the INSTALL target.  Keep the
-  ;list of directories here in sync with the RMDir commands below.
-  SetOutPath "$INSTDIR"
-  File /r "${INST_DIR}\*.*"
-
-  ;Store installation folder
-  SetRegView 64
-  WriteRegStr SHCTX "Software\@CPACK_PACKAGE_VENDOR@\@CPACK_PACKAGE_INSTALL_REGISTRY_KEY@" "" $INSTDIR
-  
-  ;Create uninstaller
-  WriteUninstaller "$INSTDIR\Uninstall.exe"
-  Push "DisplayName"
-  Push "@CPACK_NSIS_DISPLAY_NAME@"
-  Call ConditionalAddToRegisty
-  Push "DisplayVersion"
-  Push "@CPACK_PACKAGE_VERSION@"
-  Call ConditionalAddToRegisty
-  Push "Publisher"
-  Push "@CPACK_PACKAGE_VENDOR@"
-  Call ConditionalAddToRegisty
-  Push "UninstallString"
-  Push "$INSTDIR\Uninstall.exe"
-  Call ConditionalAddToRegisty
-
-  ; Optional registration
-  Push "DisplayIcon"
-  Push "$INSTDIR\@CPACK_NSIS_INSTALLED_ICON_NAME@"
-  Call ConditionalAddToRegisty
-  Push "HelpLink"
-  Push "@CPACK_NSIS_HELP_LINK@"
-  Call ConditionalAddToRegisty
-  Push "URLInfoAbout"
-  Push "@CPACK_NSIS_URL_INFO_ABOUT@"
-  Call ConditionalAddToRegisty
-  Push "Contact"
-  Push "@CPACK_NSIS_CONTACT@"
-  Call ConditionalAddToRegisty
-
-  !insertmacro MUI_STARTMENU_WRITE_BEGIN Application
-    
-  ;Create shortcuts
-  CreateDirectory "$SMPROGRAMS\$STARTMENU_FOLDER"
-@CPACK_NSIS_CREATE_ICONS@
-
-  ; Benchmark start menu links
-  CreateDirectory "$SMPROGRAMS\$STARTMENU_FOLDER\benchmarks"
-  CreateShortCut "$SMPROGRAMS\$STARTMENU_FOLDER\benchmarks\lj_liquid_bmark.lnk" "$INSTDIR\benchmarks\lj_liquid_bmark.hoomd"
-  CreateShortCut "$SMPROGRAMS\$STARTMENU_FOLDER\benchmarks\polymer_bmark.lnk" "$INSTDIR\benchmarks\polymer_bmark.hoomd"
-
-  CreateShortCut "$SMPROGRAMS\$STARTMENU_FOLDER\Uninstall.lnk" "$INSTDIR\Uninstall.exe"
-
-  ; Write special uninstall registry entries
-  Push "StartMenu"
-  Push "$STARTMENU_FOLDER"
-  Call ConditionalAddToRegisty
-  Push "DoNotAddToPath"
-  Push "$DO_NOT_ADD_TO_PATH"
-  Call ConditionalAddToRegisty
-  Push "AddToPathAllUsers"
-  Push "$ADD_TO_PATH_ALL_USERS"
-  Call ConditionalAddToRegisty
-  Push "AddToPathCurrentUser"
-  Push "$ADD_TO_PATH_CURRENT_USER"
-  Call ConditionalAddToRegisty
-
-@CPACK_NSIS_EXTRA_INSTALL_COMMANDS@
-  
-  !insertmacro MUI_STARTMENU_WRITE_END
-  
-    ; Install the .hoomd file type
-	WriteRegStr HKCR ".hoomd" "" "HOOMD.Script"
-	WriteRegStr HKCR "HOOMD.Script" "" "HOOMD Script File"
-	WriteRegStr HKCR "HOOMD.Script\DefaultIcon" "" "$INSTDIR\HOOMDScriptIcon.ico"
-    WriteRegStr HKCR "HOOMD.Script\shell" "" "open"
-    WriteRegStr HKCR "HOOMD.Script\shell\open\command" "" '"$INSTDIR\bin\hoomd.exe" "%1"'
-    !define SHCNE_ASSOCCHANGED 0x8000000
-	!define SHCNF_IDLIST 0
-	System::Call 'Shell32::SHChangeNotify(i ${SHCNE_ASSOCCHANGED}, i ${SHCNF_IDLIST}, i 0, i 0)'
-
-SectionEnd
-
-;--------------------------------
-; Create custom pages
-Function InstallOptionsPage
-  !insertmacro MUI_HEADER_TEXT "Install Options" "Chose options for installing @CPACK_PACKAGE_INSTALL_DIRECTORY@"
-  !insertmacro MUI_INSTALLOPTIONS_DISPLAY "NSIS.InstallOptions.ini"
-
-FunctionEnd
-
-;--------------------------------
-; determine admin versus local install
-Function un.onInit
-
-  ClearErrors
-  UserInfo::GetName
-  IfErrors noLM
-  Pop $0
-  UserInfo::GetAccountType
-  Pop $1
-  StrCmp $1 "Admin" 0 +3
-    SetShellVarContext all
-    ;MessageBox MB_OK 'User "$0" is in the Admin group'
-    Goto done
-  StrCmp $1 "Power" 0 +3
-    SetShellVarContext all
-    ;MessageBox MB_OK 'User "$0" is in the Power Users group'
-    Goto done
-    
-  noLM:
-    ;Get installation folder from registry if available
-
-  done:
-FunctionEnd
-
-;--------------------------------
-;Uninstaller Section
-
-Section "Uninstall"
-	SetRegView 64
-
-  ReadRegStr $START_MENU SHCTX \
-   "Software\Microsoft\Windows\CurrentVersion\Uninstall\@CPACK_PACKAGE_INSTALL_DIRECTORY@" "StartMenu"
-  ;MessageBox MB_OK "Start menu is in: $START_MENU"
-  ReadRegStr $DO_NOT_ADD_TO_PATH SHCTX \
-    "Software\Microsoft\Windows\CurrentVersion\Uninstall\@CPACK_PACKAGE_INSTALL_DIRECTORY@" "DoNotAddToPath"
-  ReadRegStr $ADD_TO_PATH_ALL_USERS SHCTX \
-    "Software\Microsoft\Windows\CurrentVersion\Uninstall\@CPACK_PACKAGE_INSTALL_DIRECTORY@" "AddToPathAllUsers"
-  ReadRegStr $ADD_TO_PATH_CURRENT_USER SHCTX \
-    "Software\Microsoft\Windows\CurrentVersion\Uninstall\@CPACK_PACKAGE_INSTALL_DIRECTORY@" "AddToPathCurrentUser"
-  ;MessageBox MB_OK "Add to path: $DO_NOT_ADD_TO_PATH all users: $ADD_TO_PATH_ALL_USERS"
-
-  ; uninstall the .hoomd file type
-	DeleteRegKey HKCR ".hoomd"
-	DeleteRegKey HKCR "HOOMD.Script"
-	System::Call 'Shell32::SHChangeNotify(i ${SHCNE_ASSOCCHANGED}, i ${SHCNF_IDLIST}, i 0, i 0)'
-
-
-@CPACK_NSIS_EXTRA_UNINSTALL_COMMANDS@
-
-  ;Remove files we installed.
-  ;Keep the list of directories here in sync with the File commands above.
-@CPACK_NSIS_DELETE_FILES@
-@CPACK_NSIS_DELETE_DIRECTORIES@
-
-  ;Remove the uninstaller itself.
-  Delete "$INSTDIR\Uninstall.exe"
-  DeleteRegKey SHCTX "Software\Microsoft\Windows\CurrentVersion\Uninstall\@CPACK_PACKAGE_INSTALL_DIRECTORY@"
-
-  ;Remove the installation directory if it is empty.
-  RMDir "$INSTDIR"
-
-  ; Remove the registry entries.
-  DeleteRegKey SHCTX "Software\@CPACK_PACKAGE_VENDOR@\@CPACK_PACKAGE_INSTALL_REGISTRY_KEY@"
-
-  !insertmacro MUI_STARTMENU_GETFOLDER Application $MUI_TEMP
-    
-  Delete "$SMPROGRAMS\$MUI_TEMP\Uninstall.lnk"
-@CPACK_NSIS_DELETE_ICONS@
-
-  ; Remove the Benchmarks
-  Delete "$SMPROGRAMS\$MUI_TEMP\benchmarks\lj_liquid_bmark.lnk"
-  Delete "$SMPROGRAMS\$MUI_TEMP\benchmarks\polymer_bmark.lnk"
-  RMDir "$SMPROGRAMS\$MUI_TEMP\benchmarks"
-
-  ;Delete empty start menu parent diretories
-  StrCpy $MUI_TEMP "$SMPROGRAMS\$MUI_TEMP"
- 
-  startMenuDeleteLoop:
-    ClearErrors
-    RMDir $MUI_TEMP
-    GetFullPathName $MUI_TEMP "$MUI_TEMP\.."
-    
-    IfErrors startMenuDeleteLoopDone
-  
-    StrCmp "$MUI_TEMP" "$SMPROGRAMS" startMenuDeleteLoopDone startMenuDeleteLoop
-  startMenuDeleteLoopDone:
-
-  ; If the user changed the shortcut, then untinstall may not work. This should
-  ; try to fix it.
-  StrCpy $MUI_TEMP "$START_MENU"
-  Delete "$SMPROGRAMS\$MUI_TEMP\Uninstall.lnk"
-@CPACK_NSIS_DELETE_ICONS@
-  
-  ;Delete empty start menu parent diretories
-  StrCpy $MUI_TEMP "$SMPROGRAMS\$MUI_TEMP"
- 
-  secondStartMenuDeleteLoop:
-    ClearErrors
-    RMDir $MUI_TEMP
-    GetFullPathName $MUI_TEMP "$MUI_TEMP\.."
-    
-    IfErrors secondStartMenuDeleteLoopDone
-  
-    StrCmp "$MUI_TEMP" "$SMPROGRAMS" secondStartMenuDeleteLoopDone secondStartMenuDeleteLoop
-  secondStartMenuDeleteLoopDone:
-
-  DeleteRegKey /ifempty SHCTX "Software\@CPACK_PACKAGE_VENDOR@\@CPACK_PACKAGE_INSTALL_REGISTRY_KEY@"
-
-  Push $INSTDIR\bin
-  StrCmp $DO_NOT_ADD_TO_PATH_ "1" doNotRemoveFromPath 0
-    Call un.RemoveFromPath
-  doNotRemoveFromPath:
-SectionEnd
-=======
-; CPack install script designed for a nmake build
-
-;--------------------------------
-; You must define these values
-
-  !define VERSION "@CPACK_PACKAGE_VERSION@"
-  !define PATCH  "@CPACK_PACKAGE_VERSION_PATCH@"
-  !define INST_DIR "@CPACK_TEMPORARY_DIRECTORY@"
-
-;--------------------------------
-;Variables
-
-  Var MUI_TEMP
-  Var STARTMENU_FOLDER
-  Var SV_ALLUSERS
-  Var START_MENU
-  Var DO_NOT_ADD_TO_PATH
-  Var ADD_TO_PATH_ALL_USERS
-  Var ADD_TO_PATH_CURRENT_USER
-  
-; Installer icon
-!define MUI_ICON "@CPACK_NSIS_INSTALLER_ICON@"
-
-; Use the nicer looking Orange theme
-!define MUI_UNICON "${NSISDIR}\Contrib\Graphics\Icons\orange-uninstall-nsis.ico"
- 
-; MUI Settings / Header
-!define MUI_HEADERIMAGE
-!define MUI_HEADERIMAGE_RIGHT
-!define MUI_HEADERIMAGE_BITMAP "${NSISDIR}\Contrib\Graphics\Header\orange-r-nsis.bmp"
-!define MUI_HEADERIMAGE_UNBITMAP "${NSISDIR}\Contrib\Graphics\Header\orange-uninstall-r-nsis.bmp"
- 
-; MUI Settings / Wizard
-!define MUI_WELCOMEFINISHPAGE_BITMAP "${NSISDIR}\Contrib\Graphics\Wizard\orange-nsis.bmp"
-!define MUI_UNWELCOMEFINISHPAGE_BITMAP "${NSISDIR}\Contrib\Graphics\Wizard\orange-uninstall-nsis.bmp"
-
-;--------------------------------
-;Include Modern UI
-
-  !include "MUI.nsh"
-
-  ;Default installation folder
-  InstallDir "$PROGRAMFILES64\@CPACK_PACKAGE_INSTALL_DIRECTORY@"  
-
-;--------------------------------
-;General
-
-  ;Name and file
-  Name "@CPACK_NSIS_DISPLAY_NAME@"
-  OutFile "@CPACK_TOPLEVEL_DIRECTORY@/@CPACK_OUTPUT_FILE_NAME@"
-
-  ;Set compression
-  SetCompressor @CPACK_NSIS_COMPRESSOR@
-
-;--------------------------------
-; Settings for the error if the x64 build is installed in i386 windows
-!ifndef PROC
-  !define PROC 64 ; to be defined in cmd line
-!endif
-LangString wrongWow ${LANG_ENGLISH} "This binary build is for ${PROC}-bit computers only. Download the 32-bit version at http://codeblue.umich.edu/hoomd-blue/"
-
-;--------------------------------
-; determine admin versus local install
-; Is install for "AllUsers" or "JustMe"?
-; Default to "JustMe" - set to "AllUsers" if admin or on Win9x
-; This function is used for the very first "custom page" of the installer.
-; This custom page does not show up visibly, but it executes prior to the
-; first visible page and sets up $INSTDIR properly...
-; Choose different default installation folder based on SV_ALLUSERS...
-; "Program Files" for AllUsers, "My Documents" for JustMe...
-
-Function .onInit
-  System::Call "kernel32::GetCurrentProcess() i .s"
-  System::Call "kernel32::IsWow64Process(i s, *i .r0)"
-  IntCmp $0 0 is32
-  IntCmp ${PROC} 64 procOk
-wrongProc:
-  MessageBox MB_OK|MB_ICONSTOP $(wrongWow)
-  Abort $(wrongWow)
-is32:
-  IntCmp ${PROC} 32 procOk wrongProc wrongProc
-procOk:
-
-  StrCpy $SV_ALLUSERS "JustMe"
-  StrCpy $INSTDIR "$DOCUMENTS\@CPACK_PACKAGE_INSTALL_DIRECTORY@"
-
-  ClearErrors
-  UserInfo::GetName
-  IfErrors noLM
-  Pop $0
-  UserInfo::GetAccountType
-  Pop $1
-  StrCmp $1 "Admin" 0 +3
-    SetShellVarContext all
-    ;MessageBox MB_OK 'User "$0" is in the Admin group'
-    StrCpy $SV_ALLUSERS "AllUsers"
-    Goto done
-  StrCmp $1 "Power" 0 +3
-    SetShellVarContext all
-    ;MessageBox MB_OK 'User "$0" is in the Power Users group'
-    StrCpy $SV_ALLUSERS "AllUsers"
-    Goto done
-    
-  noLM:
-    StrCpy $SV_ALLUSERS "AllUsers"
-    ;Get installation folder from registry if available
-
-  done:
-  StrCmp $SV_ALLUSERS "AllUsers" 0 +2
-    StrCpy $INSTDIR "$PROGRAMFILES64\@CPACK_PACKAGE_INSTALL_DIRECTORY@"
-
-  StrCmp "@CPACK_NSIS_MODIFY_PATH@" "ON" 0 noOptionsPage
-    !insertmacro MUI_INSTALLOPTIONS_EXTRACT "NSIS.InstallOptions.ini"
-
-  noOptionsPage:
-FunctionEnd
-
-;--------------------------------
-;Interface Settings
-
-  !define MUI_ABORTWARNING
-
-;--------------------------------
-; path functions
-
-!verbose 3
-!include "WinMessages.NSH"
-!verbose 4
- 
-;----------------------------------------
-; based upon a script of "Written by KiCHiK 2003-01-18 05:57:02"
-;----------------------------------------
-!verbose 3
-!include "WinMessages.NSH"
-!verbose 4
-;====================================================
-; get_NT_environment 
-;     Returns: the selected environment
-;     Output : head of the stack
-;====================================================
-!macro select_NT_profile UN
-Function ${UN}select_NT_profile
-   StrCmp $ADD_TO_PATH_ALL_USERS "1" 0 environment_single
-      DetailPrint "Selected environment for all users"
-      Push "all"
-      Return
-   environment_single:
-      DetailPrint "Selected environment for current user only."
-      Push "current"
-      Return
-FunctionEnd
-!macroend
-!insertmacro select_NT_profile ""
-!insertmacro select_NT_profile "un."
-;----------------------------------------------------
-!define NT_current_env 'HKCU "Environment"'
-!define NT_all_env     'HKLM "SYSTEM\CurrentControlSet\Control\Session Manager\Environment"'
-;====================================================
-; AddToPath - Adds the given dir to the search path.
-;        Input - head of the stack
-;        Note - Win9x systems requires reboot
-;====================================================
-Function AddToPath
-  Exch $0
-  Push $1
-  Push $2
-  
-  SetRegView 64
- 
-  Call IsNT
-  Pop $1
-  StrCmp $1 1 AddToPath_NT
-    ; Not on NT
-    StrCpy $1 $WINDIR 2
-    FileOpen $1 "$1\autoexec.bat" a
-      FileSeek $1 0 END
-      GetFullPathName /SHORT $0 $0
-      FileWrite $1 "$\r$\n\
-$\r$\n\
-SET PATH=%PATH%;$0$\r$\n\
-$\r$\n\
-"
-    FileClose $1
-    Goto AddToPath_done
- 
-  AddToPath_NT:
-      Push $4
-      Call select_NT_profile
-      Pop  $4
- 
-      AddToPath_NT_selection_done:
-      StrCmp $4 "current" read_path_NT_current
-         ReadRegStr $1 ${NT_all_env} "PATH"
-         Goto read_path_NT_resume
-      read_path_NT_current:
-         ReadRegStr $1 ${NT_current_env} "PATH"
-      read_path_NT_resume:
-      StrCmp $1 "" AddToPath_NoCurrentPath
-         StrCpy $2 "$0;$1"
-         Goto AddToPath_NTdoIt
-      AddToPath_NoCurrentPath:
-         DetailPrint "No current path, so just use $0"
-         StrCpy $2 $0
-         Goto AddToPath_NTdoIt
-    AddToPath_NTdoIt:
-         StrCmp $4 "current" write_path_NT_current
-            ClearErrors
-            WriteRegExpandStr ${NT_all_env} "PATH" $2
-            IfErrors 0 write_path_NT_resume
-            MessageBox MB_YESNO|MB_ICONQUESTION "The path could not be set for all users$\n\
-$\n\
-Should I try for the current user?" \
-               IDNO write_path_NT_failed
-            ; change selection
-            StrCpy $4 "current"
-            Goto AddToPath_NT_selection_done
-         write_path_NT_current:
-            ClearErrors
-            WriteRegExpandStr ${NT_current_env} "PATH" $2
-            IfErrors 0 write_path_NT_resume
-            MessageBox MB_OK|MB_ICONINFORMATION "The path could not be set for the current user."
-            Goto write_path_NT_failed
-         write_path_NT_resume:
-      SendMessage ${HWND_BROADCAST} ${WM_WININICHANGE} 0 "STR:Environment" /TIMEOUT=5000
-         DetailPrint "Added path for user ($4), $0"
-         DetailPrint "New path is: $2"
-         write_path_NT_failed:
- 
-      Pop $4
-  AddToPath_done:
-    Pop $2
-    Pop $1
-    Pop $0
-FunctionEnd
- 
-;====================================================
-; RemoveFromPath - Remove a given dir from the path
-;     Input: head of the stack
-;====================================================
-Function un.RemoveFromPath
-  Exch $0
-  Push $1
-  Push $2
-  Push $3
-  Push $4
-  
-  SetRegView 64
- 
-  Call un.IsNT
-  Pop $1
-  StrCmp $1 1 unRemoveFromPath_NT
-    ; Not on NT
-    StrCpy $1 $WINDIR 2
-    FileOpen $1 "$1\autoexec.bat" r
-    GetTempFileName $4
-    FileOpen $2 $4 w
-    GetFullPathName /SHORT $0 $0
-    StrCpy $0 "SET PATH=%PATH%;$0"
-      SetRebootFlag true
-    Goto unRemoveFromPath_dosLoop
- 
-    unRemoveFromPath_dosLoop:
-      FileRead $1 $3
-         StrCmp $3 "$0$$\r$\n\
-$\r$\n\
-" unRemoveFromPath_dosLoop
-         StrCmp $3 "$0$\r$\n\
-" unRemoveFromPath_dosLoop
-         StrCmp $3 "$0" unRemoveFromPath_dosLoop
-      StrCmp $3 "" unRemoveFromPath_dosLoopEnd
-      FileWrite $2 $3
-      Goto unRemoveFromPath_dosLoop
- 
-    unRemoveFromPath_dosLoopEnd:
-      FileClose $2
-      FileClose $1
-      StrCpy $1 $WINDIR 2
-      Delete "$1\autoexec.bat"
-      CopyFiles /SILENT $4 "$1\autoexec.bat"
-      Delete $4
-      Goto unRemoveFromPath_done
- 
-  unRemoveFromPath_NT:
-      StrLen $2 $0
-      Call un.select_NT_profile
-      Pop  $4
- 
-      StrCmp $4 "current" un_read_path_NT_current
-         ReadRegStr $1 ${NT_all_env} "PATH"
-         Goto un_read_path_NT_resume
-      un_read_path_NT_current:
-         ReadRegStr $1 ${NT_current_env} "PATH"
-      un_read_path_NT_resume:
- 
-      StrCpy $8 $0
-    Push $1
-      Push $0
-      Call un.StrStr ; Find $0 in $1
-      Pop $0 ; pos of our dir
-      IntCmp $0 -1 unRemoveFromPath_done
-      ; else, it is in path
-         StrLen $5 $1 ; Get the length of the original path
-         StrLen $6 $0 ; get the length of path without the first path
-         IntOp $5 $5 - $6
-         IntOp $5 $5 - 1
-         IntCmp $5 -1 unRemoveFromPath_nothingBefore
-           StrCpy $3 $1 $5 ; $3 now has the part of the path before our dir
-           Goto unRemoveFromPath_AfterBefore
-         unRemoveFromPath_nothingBefore:
-           StrCpy $3 ""
-         unRemoveFromPath_AfterBefore:
-         StrCpy $7 $0 "" $2 ; $3 now has the part of the path after our dir
-         StrCpy $3 "$3$7"
-
-         ; $3 now holds path, but there may be some stray semicolon at
-         ; beginning. Let's remove it
-         StrCpy $7 $3 1
-         StrCmp $7 ";" 0 unRemoveFromPath_NoTrailingSemiColon
-           StrCpy $3 $3 "" 1
-         unRemoveFromPath_NoTrailingSemiColon:
- 
-         StrCmp $4 "current" un_write_path_NT_current
-            WriteRegExpandStr ${NT_all_env} "PATH" $3
-            Goto un_write_path_NT_resume
-         un_write_path_NT_current:
-            WriteRegExpandStr ${NT_current_env} "PATH" $3
-         un_write_path_NT_resume:
-      SendMessage ${HWND_BROADCAST} ${WM_WININICHANGE} 0 "STR:Environment" /TIMEOUT=5000
-         DetailPrint "Removed $8 from the path"
-         DetailPrint "New path is: $3"
-  unRemoveFromPath_done:
-    Pop $4
-    Pop $3
-    Pop $2
-    Pop $1
-    Pop $0
-FunctionEnd
-;;;;;;;;;;;;;;;;;;;;;;;;;;;;;;;;;;;;;;;;;;;;;;;;;;;;;;;;;;;;;;;;;;;;;;;;;;;;;
-; Uninstall sutff
-;;;;;;;;;;;;;;;;;;;;;;;;;;;;;;;;;;;;;;;;;;;;;;;;;;;;;;;;;;;;;;;;;;;;;;;;;;;;;
- 
-###########################################
-#            Utility Functions            #
-###########################################
- 
-;====================================================
-; IsNT - Returns 1 if the current system is NT, 0
-;        otherwise.
-;     Output: head of the stack
-;====================================================
-; IsNT
-; no input
-; output, top of the stack = 1 if NT or 0 if not
-;
-; Usage:
-;   Call IsNT
-;   Pop $R0
-;  ($R0 at this point is 1 or 0)
- 
-!macro IsNT un
-Function ${un}IsNT
-  Push $0
-  
-  SetRegView 64
-  
-  ReadRegStr $0 HKLM "SOFTWARE\Microsoft\Windows NT\CurrentVersion" CurrentVersion
-  StrCmp $0 "" 0 IsNT_yes
-  ; we are not NT.
-  Pop $0
-  Push 0
-  Return
- 
-  IsNT_yes:
-    ; NT!!!
-    Pop $0
-    Push 1
-FunctionEnd
-!macroend
-!insertmacro IsNT ""
-!insertmacro IsNT "un."
- 
-; StrStr
-; input, top of stack = string to search for
-;        top of stack-1 = string to search in
-; output, top of stack (replaces with the portion of the string remaining)
-; modifies no other variables.
-;
-; Usage:
-;   Push "this is a long ass string"
-;   Push "ass"
-;   Call StrStr
-;   Pop $R0
-;  ($R0 at this point is "ass string")
- 
-!macro StrStr un
-Function ${un}StrStr
-Exch $R1 ; st=haystack,old$R1, $R1=needle
-  Exch    ; st=old$R1,haystack
-  Exch $R2 ; st=old$R1,old$R2, $R2=haystack
-  Push $R3
-  Push $R4
-  Push $R5
-  StrLen $R3 $R1
-  StrCpy $R4 0
-  ; $R1=needle
-  ; $R2=haystack
-  ; $R3=len(needle)
-  ; $R4=cnt
-  ; $R5=tmp
-  loop:
-    StrCpy $R5 $R2 $R3 $R4
-    StrCmp $R5 $R1 done
-    StrCmp $R5 "" done
-    IntOp $R4 $R4 + 1
-    Goto loop
-done:
-  StrCpy $R1 $R2 "" $R4
-  Pop $R5
-  Pop $R4
-  Pop $R3
-  Pop $R2
-  Exch $R1
-FunctionEnd
-!macroend
-!insertmacro StrStr ""
-!insertmacro StrStr "un."
-
-Function ConditionalAddToRegisty
-  Pop $0
-  Pop $1
-  
-  SetRegView 64
-  
-  StrCmp "$0" "" ConditionalAddToRegisty_EmptyString
-    WriteRegStr SHCTX "Software\Microsoft\Windows\CurrentVersion\Uninstall\@CPACK_PACKAGE_INSTALL_DIRECTORY@" \
-    "$1" "$0"
-    ;MessageBox MB_OK "Set Registry: '$1' to '$0'"
-    DetailPrint "Set install registry entry: '$1' to '$0'"
-  ConditionalAddToRegisty_EmptyString:
-FunctionEnd
-
-;--------------------------------
-; Define some macro setting for the gui
-
-  !define CPACK_PACKAGE_ICON@CPACK_PACKAGE_ICON@
-  !ifndef CPACK_PACKAGE_ICON
-  !define MUI_HEADERIMAGE_BITMAP "@CPACK_PACKAGE_ICON@"
-  !endif
-
-;--------------------------------
-;Pages
-  !insertmacro MUI_PAGE_WELCOME
-  Page custom InstallOptionsPage
-  !insertmacro MUI_PAGE_DIRECTORY
-  
-  ;Start Menu Folder Page Configuration
-  !define MUI_STARTMENUPAGE_REGISTRY_ROOT "SHCTX" 
-  !define MUI_STARTMENUPAGE_REGISTRY_KEY "Software\@CPACK_PACKAGE_VENDOR@\@CPACK_PACKAGE_INSTALL_REGISTRY_KEY@" 
-  !define MUI_STARTMENUPAGE_REGISTRY_VALUENAME "Start Menu Folder"
-  !insertmacro MUI_PAGE_STARTMENU Application $STARTMENU_FOLDER
-
-  !insertmacro MUI_PAGE_INSTFILES
-  !insertmacro MUI_PAGE_FINISH
-
-  !insertmacro MUI_UNPAGE_CONFIRM
-  !insertmacro MUI_UNPAGE_INSTFILES
-  
-;--------------------------------
-;Languages
- 
-  !insertmacro MUI_LANGUAGE "English"
-
-;--------------------------------
-;Reserve Files
-
-  ;These files should be inserted before other files in the data block
-  ;Keep these lines before any File command
-  ;Only for solid compression (by default, solid compression is enabled for BZIP2 and LZMA)
-
-  ReserveFile "NSIS.InstallOptions.ini"
-  !insertmacro MUI_RESERVEFILE_INSTALLOPTIONS
-
-
-;--------------------------------
-;Installer Sections
-
-Section "Add to path"
-  Push $INSTDIR\bin
-  ;Read a value from an InstallOptions INI file
-  !insertmacro MUI_INSTALLOPTIONS_READ $DO_NOT_ADD_TO_PATH "NSIS.InstallOptions.ini" "Field 2" "State"
-  !insertmacro MUI_INSTALLOPTIONS_READ $ADD_TO_PATH_ALL_USERS "NSIS.InstallOptions.ini" "Field 3" "State"
-  !insertmacro MUI_INSTALLOPTIONS_READ $ADD_TO_PATH_CURRENT_USER "NSIS.InstallOptions.ini" "Field 4" "State"
-  StrCmp $DO_NOT_ADD_TO_PATH "1" doNotAddToPath 0
-    Call AddToPath
-  doNotAddToPath:
-SectionEnd
-
-Section "Installer Section" InstSection
-
-  ;Use the entire tree produced by the INSTALL target.  Keep the
-  ;list of directories here in sync with the RMDir commands below.
-  SetOutPath "$INSTDIR"
-  File /r "${INST_DIR}\*.*"
-
-  ;Store installation folder
-  SetRegView 64
-  WriteRegStr SHCTX "Software\@CPACK_PACKAGE_VENDOR@\@CPACK_PACKAGE_INSTALL_REGISTRY_KEY@" "" $INSTDIR
-  
-  ;Create uninstaller
-  WriteUninstaller "$INSTDIR\Uninstall.exe"
-  Push "DisplayName"
-  Push "@CPACK_NSIS_DISPLAY_NAME@"
-  Call ConditionalAddToRegisty
-  Push "DisplayVersion"
-  Push "@CPACK_PACKAGE_VERSION@"
-  Call ConditionalAddToRegisty
-  Push "Publisher"
-  Push "@CPACK_PACKAGE_VENDOR@"
-  Call ConditionalAddToRegisty
-  Push "UninstallString"
-  Push "$INSTDIR\Uninstall.exe"
-  Call ConditionalAddToRegisty
-
-  ; Optional registration
-  Push "DisplayIcon"
-  Push "$INSTDIR\@CPACK_NSIS_INSTALLED_ICON_NAME@"
-  Call ConditionalAddToRegisty
-  Push "HelpLink"
-  Push "@CPACK_NSIS_HELP_LINK@"
-  Call ConditionalAddToRegisty
-  Push "URLInfoAbout"
-  Push "@CPACK_NSIS_URL_INFO_ABOUT@"
-  Call ConditionalAddToRegisty
-  Push "Contact"
-  Push "@CPACK_NSIS_CONTACT@"
-  Call ConditionalAddToRegisty
-
-  !insertmacro MUI_STARTMENU_WRITE_BEGIN Application
-    
-  ;Create shortcuts
-  CreateDirectory "$SMPROGRAMS\$STARTMENU_FOLDER"
-@CPACK_NSIS_CREATE_ICONS@
-
-  ; Benchmark start menu links
-  CreateDirectory "$SMPROGRAMS\$STARTMENU_FOLDER\benchmarks"
-  CreateShortCut "$SMPROGRAMS\$STARTMENU_FOLDER\benchmarks\lj_liquid_bmark.lnk" "$INSTDIR\benchmarks\lj_liquid_bmark.hoomd"
-  CreateShortCut "$SMPROGRAMS\$STARTMENU_FOLDER\benchmarks\polymer_bmark.lnk" "$INSTDIR\benchmarks\polymer_bmark.hoomd"
-
-  CreateShortCut "$SMPROGRAMS\$STARTMENU_FOLDER\Uninstall.lnk" "$INSTDIR\Uninstall.exe"
-
-  ; Write special uninstall registry entries
-  Push "StartMenu"
-  Push "$STARTMENU_FOLDER"
-  Call ConditionalAddToRegisty
-  Push "DoNotAddToPath"
-  Push "$DO_NOT_ADD_TO_PATH"
-  Call ConditionalAddToRegisty
-  Push "AddToPathAllUsers"
-  Push "$ADD_TO_PATH_ALL_USERS"
-  Call ConditionalAddToRegisty
-  Push "AddToPathCurrentUser"
-  Push "$ADD_TO_PATH_CURRENT_USER"
-  Call ConditionalAddToRegisty
-
-@CPACK_NSIS_EXTRA_INSTALL_COMMANDS@
-  
-  !insertmacro MUI_STARTMENU_WRITE_END
-  
-    ; Install the .hoomd file type
-	WriteRegStr HKCR ".hoomd" "" "HOOMD.Script"
-	WriteRegStr HKCR "HOOMD.Script" "" "HOOMD Script File"
-	WriteRegStr HKCR "HOOMD.Script\DefaultIcon" "" "$INSTDIR\HOOMDScriptIcon.ico"
-    WriteRegStr HKCR "HOOMD.Script\shell" "" "open"
-    WriteRegStr HKCR "HOOMD.Script\shell\open\command" "" '"$INSTDIR\bin\hoomd.exe" "%1"'
-    !define SHCNE_ASSOCCHANGED 0x8000000
-	!define SHCNF_IDLIST 0
-	System::Call 'Shell32::SHChangeNotify(i ${SHCNE_ASSOCCHANGED}, i ${SHCNF_IDLIST}, i 0, i 0)'
-
-SectionEnd
-
-;--------------------------------
-; Create custom pages
-Function InstallOptionsPage
-  !insertmacro MUI_HEADER_TEXT "Install Options" "Chose options for installing @CPACK_PACKAGE_INSTALL_DIRECTORY@"
-  !insertmacro MUI_INSTALLOPTIONS_DISPLAY "NSIS.InstallOptions.ini"
-
-FunctionEnd
-
-;--------------------------------
-; determine admin versus local install
-Function un.onInit
-
-  ClearErrors
-  UserInfo::GetName
-  IfErrors noLM
-  Pop $0
-  UserInfo::GetAccountType
-  Pop $1
-  StrCmp $1 "Admin" 0 +3
-    SetShellVarContext all
-    ;MessageBox MB_OK 'User "$0" is in the Admin group'
-    Goto done
-  StrCmp $1 "Power" 0 +3
-    SetShellVarContext all
-    ;MessageBox MB_OK 'User "$0" is in the Power Users group'
-    Goto done
-    
-  noLM:
-    ;Get installation folder from registry if available
-
-  done:
-FunctionEnd
-
-;--------------------------------
-;Uninstaller Section
-
-Section "Uninstall"
-	SetRegView 64
-
-  ReadRegStr $START_MENU SHCTX \
-   "Software\Microsoft\Windows\CurrentVersion\Uninstall\@CPACK_PACKAGE_INSTALL_DIRECTORY@" "StartMenu"
-  ;MessageBox MB_OK "Start menu is in: $START_MENU"
-  ReadRegStr $DO_NOT_ADD_TO_PATH SHCTX \
-    "Software\Microsoft\Windows\CurrentVersion\Uninstall\@CPACK_PACKAGE_INSTALL_DIRECTORY@" "DoNotAddToPath"
-  ReadRegStr $ADD_TO_PATH_ALL_USERS SHCTX \
-    "Software\Microsoft\Windows\CurrentVersion\Uninstall\@CPACK_PACKAGE_INSTALL_DIRECTORY@" "AddToPathAllUsers"
-  ReadRegStr $ADD_TO_PATH_CURRENT_USER SHCTX \
-    "Software\Microsoft\Windows\CurrentVersion\Uninstall\@CPACK_PACKAGE_INSTALL_DIRECTORY@" "AddToPathCurrentUser"
-  ;MessageBox MB_OK "Add to path: $DO_NOT_ADD_TO_PATH all users: $ADD_TO_PATH_ALL_USERS"
-
-  ; uninstall the .hoomd file type
-	DeleteRegKey HKCR ".hoomd"
-	DeleteRegKey HKCR "HOOMD.Script"
-	System::Call 'Shell32::SHChangeNotify(i ${SHCNE_ASSOCCHANGED}, i ${SHCNF_IDLIST}, i 0, i 0)'
-
-
-@CPACK_NSIS_EXTRA_UNINSTALL_COMMANDS@
-
-  ;Remove files we installed.
-  ;Keep the list of directories here in sync with the File commands above.
-@CPACK_NSIS_DELETE_FILES@
-@CPACK_NSIS_DELETE_DIRECTORIES@
-
-  ;Remove the uninstaller itself.
-  Delete "$INSTDIR\Uninstall.exe"
-  DeleteRegKey SHCTX "Software\Microsoft\Windows\CurrentVersion\Uninstall\@CPACK_PACKAGE_INSTALL_DIRECTORY@"
-
-  ;Remove the installation directory if it is empty.
-  RMDir "$INSTDIR"
-
-  ; Remove the registry entries.
-  DeleteRegKey SHCTX "Software\@CPACK_PACKAGE_VENDOR@\@CPACK_PACKAGE_INSTALL_REGISTRY_KEY@"
-
-  !insertmacro MUI_STARTMENU_GETFOLDER Application $MUI_TEMP
-    
-  Delete "$SMPROGRAMS\$MUI_TEMP\Uninstall.lnk"
-@CPACK_NSIS_DELETE_ICONS@
-
-  ; Remove the Benchmarks
-  Delete "$SMPROGRAMS\$MUI_TEMP\benchmarks\lj_liquid_bmark.lnk"
-  Delete "$SMPROGRAMS\$MUI_TEMP\benchmarks\polymer_bmark.lnk"
-  RMDir "$SMPROGRAMS\$MUI_TEMP\benchmarks"
-
-  ;Delete empty start menu parent diretories
-  StrCpy $MUI_TEMP "$SMPROGRAMS\$MUI_TEMP"
- 
-  startMenuDeleteLoop:
-    ClearErrors
-    RMDir $MUI_TEMP
-    GetFullPathName $MUI_TEMP "$MUI_TEMP\.."
-    
-    IfErrors startMenuDeleteLoopDone
-  
-    StrCmp "$MUI_TEMP" "$SMPROGRAMS" startMenuDeleteLoopDone startMenuDeleteLoop
-  startMenuDeleteLoopDone:
-
-  ; If the user changed the shortcut, then untinstall may not work. This should
-  ; try to fix it.
-  StrCpy $MUI_TEMP "$START_MENU"
-  Delete "$SMPROGRAMS\$MUI_TEMP\Uninstall.lnk"
-@CPACK_NSIS_DELETE_ICONS@
-  
-  ;Delete empty start menu parent diretories
-  StrCpy $MUI_TEMP "$SMPROGRAMS\$MUI_TEMP"
- 
-  secondStartMenuDeleteLoop:
-    ClearErrors
-    RMDir $MUI_TEMP
-    GetFullPathName $MUI_TEMP "$MUI_TEMP\.."
-    
-    IfErrors secondStartMenuDeleteLoopDone
-  
-    StrCmp "$MUI_TEMP" "$SMPROGRAMS" secondStartMenuDeleteLoopDone secondStartMenuDeleteLoop
-  secondStartMenuDeleteLoopDone:
-
-  DeleteRegKey /ifempty SHCTX "Software\@CPACK_PACKAGE_VENDOR@\@CPACK_PACKAGE_INSTALL_REGISTRY_KEY@"
-
-  Push $INSTDIR\bin
-  StrCmp $DO_NOT_ADD_TO_PATH_ "1" doNotRemoveFromPath 0
-    Call un.RemoveFromPath
-  doNotRemoveFromPath:
-SectionEnd
-
-
->>>>>>> 9116ee58
