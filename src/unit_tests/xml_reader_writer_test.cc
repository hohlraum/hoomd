/*
Highly Optimized Object-Oriented Molecular Dynamics (HOOMD) Open
Source Software License
Copyright (c) 2008 Ames Laboratory Iowa State University
All rights reserved.

Redistribution and use of HOOMD, in source and binary forms, with or
without modification, are permitted, provided that the following
conditions are met:

* Redistributions of source code must retain the above copyright notice,
this list of conditions and the following disclaimer.

* Redistributions in binary form must reproduce the above copyright
notice, this list of conditions and the following disclaimer in the
documentation and/or other materials provided with the distribution.

* Neither the name of the copyright holder nor the names HOOMD's
contributors may be used to endorse or promote products derived from this
software without specific prior written permission.

Disclaimer

THIS SOFTWARE IS PROVIDED BY THE COPYRIGHT HOLDER AND
CONTRIBUTORS ``AS IS''  AND ANY EXPRESS OR IMPLIED WARRANTIES,
INCLUDING, BUT NOT LIMITED TO, THE IMPLIED WARRANTIES OF MERCHANTABILITY
AND FITNESS FOR A PARTICULAR PURPOSE ARE DISCLAIMED. 

IN NO EVENT SHALL THE COPYRIGHT HOLDER OR CONTRIBUTORS  BE LIABLE
FOR ANY DIRECT, INDIRECT, INCIDENTAL, SPECIAL, EXEMPLARY, OR
CONSEQUENTIAL DAMAGES (INCLUDING, BUT NOT LIMITED TO, PROCUREMENT OF
SUBSTITUTE GOODS OR SERVICES; LOSS OF USE, DATA, OR PROFITS; OR BUSINESS
INTERRUPTION) HOWEVER CAUSED AND ON ANY THEORY OF LIABILITY, WHETHER IN
CONTRACT, STRICT LIABILITY, OR TORT (INCLUDING NEGLIGENCE OR OTHERWISE)
ARISING IN ANY WAY OUT OF THE USE OF THIS SOFTWARE, EVEN IF ADVISED OF
THE POSSIBILITY OF SUCH DAMAGE.
*/

// $Id$
// $URL$
// Maintainer: joaander

#ifdef WIN32
#pragma warning( push )
#pragma warning( disable : 4103 4244 )
#endif

//! Name the unit test module
#define BOOST_TEST_MODULE XMLReaderWriterTest
#include "boost_utf_configure.h"

#include <boost/test/floating_point_comparison.hpp>

#include <math.h>
#include "HOOMDDumpWriter.h"
#include "HOOMDInitializer.h"
#include "BondData.h"
#include "AngleData.h"

#include <iostream>
#include <sstream>
#include <boost/filesystem/operations.hpp>
#include <boost/filesystem/convenience.hpp>
using namespace boost::filesystem;
#include <boost/shared_ptr.hpp>
using namespace boost;

#include <fstream>
using namespace std;

//! Need a simple define for checking two close values whether they are double or single
#define MY_BOOST_CHECK_CLOSE(a,b,c) BOOST_CHECK_CLOSE(a,Scalar(b),Scalar(c))

//! Tolerance for floating point comparisons
#ifdef SINGLE_PRECISION
const Scalar tol = Scalar(1e-3);
#else
const Scalar tol = 1e-3;
#endif

/*! \file xml_reader_writer_test.cc
	\brief Unit tests for HOOMDDumpWriter and HOOMDumpReader
	\ingroup unit_tests
*/

//! Performs low level tests of HOOMDDumpWriter
BOOST_AUTO_TEST_CASE( HOOMDDumpWriterBasicTests )
	{
	#ifdef CUDA
	g_gpu_error_checking = true;
	#endif
	
	// start by creating a single particle system: see it the correct file is written
	BoxDim box(Scalar(2.5), Scalar(4.5), Scalar(12.1));
	int n_types = 5;
	int n_bond_types = 2;
<<<<<<< HEAD

	int n_angle_types = 1;
	int n_improper_types = 0;
	shared_ptr<SystemDefinition> sysdef(new SystemDefinition(3, box, n_types, n_bond_types, n_angle_types,n_improper_types));
	shared_ptr<ParticleData> pdata = sysdef->getParticleData();
	
=======
	int n_angle_types = 1;
        int n_improper_types = 0;
	shared_ptr<ParticleData> pdata(new ParticleData(3, box, n_types, n_bond_types, n_angle_types,n_improper_types));
>>>>>>> 57e92332
	// set recognizable values for the particle
	const ParticleDataArrays array = pdata->acquireReadWrite();
	array.x[0] = Scalar(1.1);
	array.y[0] = Scalar(2.1234567890123456);
	array.z[0] = Scalar(-5.76);
	
	array.ix[0] = -1;
	array.iy[0] = -5;
	array.iz[0] = 6;
	
	array.vx[0] = Scalar(-1.4567);
	array.vy[0] = Scalar(-10.0987654321098765);
	array.vz[0] = Scalar(56.78);
	
	array.mass[0] = Scalar(1.8);
	
	array.diameter[0] = Scalar(3.8);
	
	array.type[0] = 3;
	
	array.x[1] = Scalar(1.2);
	array.y[1] = Scalar(2.1);
	array.z[1] = Scalar(-3.4);
	
	array.ix[1] = 10;
	array.iy[1] = 500;
	array.iz[1] = 900;
	
	array.vx[1] = Scalar(-1.5);
	array.vy[1] = Scalar(-10.6);
	array.vz[1] = Scalar(5.7);
	
	array.mass[1] = Scalar(2.8);
	
	array.diameter[1] = Scalar(4.8);
	
	array.type[1] = 0;

	array.x[2] = Scalar(-1.2);
	array.y[2] = Scalar(2.1);
	array.z[2] = Scalar(3.4);
	
	array.ix[2] = 10;
	array.iy[2] = 500;
	array.iz[2] = 900;
	
	array.vx[2] = Scalar(-1.5);
	array.vy[2] = Scalar(-10.6);
	array.vz[2] = Scalar(5.7);
	
	array.mass[2] = Scalar(2.8);
	
	array.diameter[2] = Scalar(4.8);
	
	array.type[2] = 1;
	pdata->release();
	
	// add a couple walls for fun
	sysdef->getWallData()->addWall(Wall(1,0,0, 0,1,0));
	sysdef->getWallData()->addWall(Wall(0,1,0, 0,0,1));
	sysdef->getWallData()->addWall(Wall(0,0,1, 1,0,0));
	
	// add a few bonds too
<<<<<<< HEAD
	sysdef->getBondData()->addBond(Bond(0, 0, 1));
	sysdef->getBondData()->addBond(Bond(1, 1, 0));
=======
	pdata->getBondData()->addBond(Bond(0, 0, 1));
	pdata->getBondData()->addBond(Bond(1, 1, 0));
>>>>>>> 57e92332

	// and angles as well
	pdata->getAngleData()->addAngle(Angle(0, 0, 1, 2));
	pdata->getAngleData()->addAngle(Angle(0, 1, 2, 0));
	
	// create the writer
	shared_ptr<HOOMDDumpWriter> writer(new HOOMDDumpWriter(sysdef, "test"));
	
	// first file written will have all outputs disabled
	writer->setOutputPosition(false);
	writer->setOutputImage(false);
	writer->setOutputVelocity(false);
	writer->setOutputMass(false);
	writer->setOutputDiameter(false);	
	writer->setOutputType(false);

	// first test
		{
		// make sure the first output file is deleted
		remove_all("test.0000000000.xml");
		BOOST_REQUIRE(!exists("test.0000000000.xml"));
		
		// write the first output
		writer->analyze(0);
		
		// make sure the file was created
		BOOST_REQUIRE(exists("test.0000000000.xml"));
		
		// check the output line by line
		ifstream f("test.0000000000.xml");
		string line;
		getline(f, line);
		BOOST_CHECK_EQUAL(line, "<?xml version=\"1.0\" encoding=\"UTF-8\"?>");
		BOOST_REQUIRE(!f.bad());
		
		getline(f, line);
		BOOST_CHECK_EQUAL(line, "<hoomd_xml version=\"1.1\">");
		BOOST_REQUIRE(!f.bad());
		
		getline(f, line);
		BOOST_CHECK_EQUAL(line,  "<configuration time_step=\"0\">");
		BOOST_REQUIRE(!f.bad());
		
		getline(f, line);
		BOOST_CHECK_EQUAL(line,  "<box units=\"sigma\"  lx=\"2.5\" ly=\"4.5\" lz=\"12.1\"/>");
		BOOST_REQUIRE(!f.bad());
		
		getline(f, line);
		BOOST_CHECK_EQUAL(line,  "</configuration>");
		BOOST_REQUIRE(!f.bad());

		getline(f, line);
		BOOST_CHECK_EQUAL(line,  "</hoomd_xml>");
		BOOST_REQUIRE(!f.bad());
		f.close();
		}
		
	// second test: test position
		{
		writer->setOutputPosition(true);
		
		// make sure the first output file is deleted
		remove_all("test.0000000010.xml");
		BOOST_REQUIRE(!exists("test.0000000010.xml"));	
		
		// write the file
		writer->analyze(10);
		
		// make sure the file was created
		BOOST_REQUIRE(exists("test.0000000010.xml"));
		
		// assume that the first lines tested in the first case are still OK and skip them
		ifstream f("test.0000000010.xml");
		string line;
		getline(f, line); // <?xml
		getline(f, line); // <HOOMD_xml
		getline(f, line); // <Configuration
		getline(f, line); // <Box
		
		getline(f, line);
		BOOST_CHECK_EQUAL(line, "<position units=\"sigma\" num=\"3\">");
		BOOST_REQUIRE(!f.bad());
		
		getline(f, line);
		BOOST_CHECK_EQUAL(line, "1.1 2.12346 -5.76");
		BOOST_REQUIRE(!f.bad());
		
		getline(f, line);
		BOOST_CHECK_EQUAL(line, "1.2 2.1 -3.4");
		BOOST_REQUIRE(!f.bad());
		
		getline(f, line);
		BOOST_CHECK_EQUAL(line, "-1.2 2.1 3.4");
		BOOST_REQUIRE(!f.bad());
		
		getline(f, line);
		BOOST_CHECK_EQUAL(line, "</position>");
		
		getline(f, line); // </configuration
		getline(f, line); // </HOOMD_xml
		f.close();
		}
		
	// third test: test velocity
		{
		writer->setOutputPosition(false);
		writer->setOutputVelocity(true);
		
		// make sure the first output file is deleted
		remove_all("test.0000000020.xml");
		BOOST_REQUIRE(!exists("test.0000000020.xml"));	
		
		// write the file
		writer->analyze(20);
		
		// assume that the first lines tested in the first case are still OK and skip them
		ifstream f("test.0000000020.xml");
		string line;
		getline(f, line); // <?xml
		getline(f, line); // <HOOMD_xml
		getline(f, line); // <Configuration
		getline(f, line); // <Box
		
		getline(f, line);
		BOOST_CHECK_EQUAL(line, "<velocity units=\"sigma/tau\" num=\"3\">");
		BOOST_REQUIRE(!f.bad());
		
		getline(f, line);
		BOOST_CHECK_EQUAL(line, "-1.4567 -10.0988 56.78");
		BOOST_REQUIRE(!f.bad());
		
		getline(f, line);
		BOOST_CHECK_EQUAL(line, "-1.5 -10.6 5.7");
		BOOST_REQUIRE(!f.bad());
	
		getline(f, line);
		BOOST_CHECK_EQUAL(line, "-1.5 -10.6 5.7");
		BOOST_REQUIRE(!f.bad());
	
		getline(f, line);
		BOOST_CHECK_EQUAL(line, "</velocity>");
		f.close();
		}
		
	// fourth test: the type array
		{
		writer->setOutputPosition(false);
		writer->setOutputVelocity(false);
		writer->setOutputType(true);
		
		// make sure the first output file is deleted
		remove_all("test.0000000030.xml");
		BOOST_REQUIRE(!exists("test.0000000030.xml"));	
		
		// write the file
		writer->analyze(30);
		
		// assume that the first lines tested in the first case are still OK and skip them
		ifstream f("test.0000000030.xml");
		string line;
		getline(f, line); // <?xml
		getline(f, line); // <HOOMD_xml
		getline(f, line); // <Configuration
		getline(f, line); // <Box
		
		getline(f, line);
		BOOST_CHECK_EQUAL(line, "<type num=\"3\">");
		BOOST_REQUIRE(!f.bad());
		
		getline(f, line);
		BOOST_CHECK_EQUAL(line, "D");
		BOOST_REQUIRE(!f.bad());
		
		getline(f, line);
		BOOST_CHECK_EQUAL(line, "A");
		BOOST_REQUIRE(!f.bad());
		
		getline(f, line);
		BOOST_CHECK_EQUAL(line, "B");
		BOOST_REQUIRE(!f.bad());
		
		getline(f, line);
		BOOST_CHECK_EQUAL(line, "</type>");
		f.close();
		}

	// fifth test: the wall array
		{
		writer->setOutputPosition(false);
		writer->setOutputVelocity(false);
		writer->setOutputType(false);
		writer->setOutputWall(true);
		
		// make sure the first output file is deleted
		remove_all("test.0000000040.xml");
		BOOST_REQUIRE(!exists("test.0000000040.xml"));	
		
		// write the file
		writer->analyze(40);
		
		// assume that the first lines tested in the first case are still OK and skip them
		ifstream f("test.0000000040.xml");
		string line;
		getline(f, line); // <?xml
		getline(f, line); // <HOOMD_xml
		getline(f, line); // <Configuration
		getline(f, line); // <Box
		
		getline(f, line);
		BOOST_CHECK_EQUAL(line, "<wall>");
		BOOST_REQUIRE(!f.bad());
		
		getline(f, line);
		BOOST_CHECK_EQUAL(line, "<coord ox=\"1\" oy=\"0\" oz=\"0\" nx=\"0\" ny=\"1\" nz=\"0\" />");
		BOOST_REQUIRE(!f.bad());
		
		getline(f, line);
		BOOST_CHECK_EQUAL(line, "<coord ox=\"0\" oy=\"1\" oz=\"0\" nx=\"0\" ny=\"0\" nz=\"1\" />");
		BOOST_REQUIRE(!f.bad());
		
		getline(f, line);
		BOOST_CHECK_EQUAL(line, "<coord ox=\"0\" oy=\"0\" oz=\"1\" nx=\"1\" ny=\"0\" nz=\"0\" />");
		BOOST_REQUIRE(!f.bad());
		
		getline(f, line);
		BOOST_CHECK_EQUAL(line, "</wall>");
		f.close();
		}

	// sixth test: the bond array
		{
		writer->setOutputPosition(false);
		writer->setOutputVelocity(false);
		writer->setOutputType(false);
		writer->setOutputWall(false);
		writer->setOutputBond(true);
		
		// make sure the first output file is deleted
		remove_all("test.0000000050.xml");
		BOOST_REQUIRE(!exists("test.0000000050.xml"));
		
		// write the file
		writer->analyze(50);
		
		// assume that the first lines tested in the first case are still OK and skip them
		ifstream f("test.0000000050.xml");
		string line;
		getline(f, line); // <?xml
		getline(f, line); // <HOOMD_xml
		getline(f, line); // <Configuration
		getline(f, line); // <Box
		
		getline(f, line);
		BOOST_CHECK_EQUAL(line, "<bond num=\"2\">");
		BOOST_REQUIRE(!f.bad());
		
		getline(f, line);
		BOOST_CHECK_EQUAL(line, "bondA 0 1");
		BOOST_REQUIRE(!f.bad());
		
		getline(f, line);
		BOOST_CHECK_EQUAL(line, "bondB 1 0");
		BOOST_REQUIRE(!f.bad());
		
		getline(f, line);
		BOOST_CHECK_EQUAL(line, "</bond>");
		f.close();
		}
		
	// seventh test: the angle array
		{
		writer->setOutputPosition(false);
		writer->setOutputVelocity(false);
		writer->setOutputType(false);
		writer->setOutputWall(false);
		writer->setOutputBond(false);
		writer->setOutputAngle(true);
		
		// make sure the first output file is deleted
		remove_all("test.0000000060.xml");
		BOOST_REQUIRE(!exists("test.0000000060.xml"));
		
		// write the file
		writer->analyze(60);
		
		// assume that the first lines tested in the first case are still OK and skip them
		ifstream f("test.0000000060.xml");
		string line;
		getline(f, line); // <?xml
		getline(f, line); // <HOOMD_xml
		getline(f, line); // <Configuration
		getline(f, line); // <Box
		
		getline(f, line);
		BOOST_CHECK_EQUAL(line, "<angle num=\"2\">");
		BOOST_REQUIRE(!f.bad());
		
		getline(f, line);
		BOOST_CHECK_EQUAL(line, "angleA 0 1 2");
		BOOST_REQUIRE(!f.bad());
		
		getline(f, line);
		BOOST_CHECK_EQUAL(line, "angleA 1 2 0");
		BOOST_REQUIRE(!f.bad());
		
		getline(f, line);
		BOOST_CHECK_EQUAL(line, "</angle>");
		f.close();
		}
		
	// eighth test: test image
		{
		writer->setOutputPosition(false);
		writer->setOutputVelocity(false);
		writer->setOutputType(false);
		writer->setOutputWall(false);
		writer->setOutputBond(false);
		writer->setOutputAngle(false);
		writer->setOutputImage(true);
		
		// make sure the first output file is deleted
		remove_all("test.0000000070.xml");
		BOOST_REQUIRE(!exists("test.0000000070.xml"));	
		
		// write the file
		writer->analyze(70);
		
		// assume that the first lines tested in the first case are still OK and skip them
		ifstream f("test.0000000070.xml");
		string line;
		getline(f, line); // <?xml
		getline(f, line); // <HOOMD_xml
		getline(f, line); // <Configuration
		getline(f, line); // <Box
		
		getline(f, line);
		BOOST_CHECK_EQUAL(line, "<image num=\"3\">");
		BOOST_REQUIRE(!f.bad());
		
		getline(f, line);
		BOOST_CHECK_EQUAL(line, "-1 -5 6");
		BOOST_REQUIRE(!f.bad());
		
		getline(f, line);
		BOOST_CHECK_EQUAL(line, "10 500 900");
		BOOST_REQUIRE(!f.bad());
	
		getline(f, line);
		BOOST_CHECK_EQUAL(line, "10 500 900");
		BOOST_REQUIRE(!f.bad());
	
		getline(f, line);
		BOOST_CHECK_EQUAL(line, "</image>");
		f.close();
		}
		
	// nineth test: test mass
		{
		writer->setOutputPosition(false);
		writer->setOutputVelocity(false);
		writer->setOutputType(false);
		writer->setOutputWall(false);
		writer->setOutputBond(false);
		writer->setOutputImage(false);
		writer->setOutputMass(true);
		
		// make sure the first output file is deleted
		remove_all("test.0000000080.xml");
		BOOST_REQUIRE(!exists("test.0000000080.xml"));	
		
		// write the file
		writer->analyze(80);
		
		// assume that the first lines tested in the first case are still OK and skip them
		ifstream f("test.0000000080.xml");
		string line;
		getline(f, line); // <?xml
		getline(f, line); // <HOOMD_xml
		getline(f, line); // <Configuration
		getline(f, line); // <Box
		
		getline(f, line);
		BOOST_CHECK_EQUAL(line, "<mass num=\"3\">");
		BOOST_REQUIRE(!f.bad());
		
		getline(f, line);
		BOOST_CHECK_EQUAL(line, "1.8");
		BOOST_REQUIRE(!f.bad());
		
		getline(f, line);
		BOOST_CHECK_EQUAL(line, "2.8");
		BOOST_REQUIRE(!f.bad());
	
		getline(f, line);
		BOOST_CHECK_EQUAL(line, "2.8");
		BOOST_REQUIRE(!f.bad());
	
		getline(f, line);
		BOOST_CHECK_EQUAL(line, "</mass>");
		f.close();
		}

	// tenth test: test diameter
		{
		writer->setOutputPosition(false);
		writer->setOutputVelocity(false);
		writer->setOutputType(false);
		writer->setOutputWall(false);
		writer->setOutputBond(false);
		writer->setOutputImage(false);
		writer->setOutputMass(false);
		writer->setOutputDiameter(true);
		
		// make sure the first output file is deleted
		remove_all("test.0000000090.xml");
		BOOST_REQUIRE(!exists("test.0000000090.xml"));	
		
		// write the file
		writer->analyze(90);
		
		// assume that the first lines tested in the first case are still OK and skip them
		ifstream f("test.0000000090.xml");
		string line;
		getline(f, line); // <?xml
		getline(f, line); // <HOOMD_xml
		getline(f, line); // <Configuration
		getline(f, line); // <Box
		
		getline(f, line);
		BOOST_CHECK_EQUAL(line, "<diameter units=\"sigma\" num=\"3\">");
		BOOST_REQUIRE(!f.bad());
		
		getline(f, line);
		BOOST_CHECK_EQUAL(line, "3.8");
		BOOST_REQUIRE(!f.bad());
		
		getline(f, line);
		BOOST_CHECK_EQUAL(line, "4.8");
		BOOST_REQUIRE(!f.bad());
	
		getline(f, line);
		BOOST_CHECK_EQUAL(line, "4.8");
		BOOST_REQUIRE(!f.bad());
	
		getline(f, line);
		BOOST_CHECK_EQUAL(line, "</diameter>");
		f.close();
		}

	remove_all("test.0000000000.xml");
	remove_all("test.0000000010.xml");
	remove_all("test.0000000020.xml");
	remove_all("test.0000000030.xml");
	remove_all("test.0000000040.xml");
	remove_all("test.0000000050.xml");
	remove_all("test.0000000060.xml");
	remove_all("test.0000000070.xml");
	remove_all("test.0000000080.xml");
	remove_all("test.0000000090.xml");
	}

//! Tests the ability of HOOMDDumpWriter to handle tagged and reordered particles
BOOST_AUTO_TEST_CASE( HOOMDDumpWriter_tag_test )
	{
	#ifdef CUDA
	g_gpu_error_checking = true;
	#endif
	
	// start by creating a single particle system: see it the correct file is written
	BoxDim box(Scalar(100.5), Scalar(120.5), Scalar(130.5));
	int n_types = 10;
	shared_ptr<SystemDefinition> sysdef(new SystemDefinition(6, box, n_types));
	shared_ptr<ParticleData> pdata = sysdef->getParticleData();
	
	// this is the shuffle order of the particles
	unsigned int tags[6] = { 5, 2, 3, 1, 0, 4 };
	unsigned int rtags[6] = { 4, 3, 1, 2, 5, 0 };
	
	// set recognizable values for the particle
	const ParticleDataArrays array = pdata->acquireReadWrite();
	for (int i = 0; i < 6; i++)
		{
		array.tag[i] = tags[i];
		unsigned int tag = tags[i];
		
		array.x[i] = Scalar(tag)+Scalar(0.1);
		array.y[i] = Scalar(tag)+Scalar(1.1);
		array.z[i] = Scalar(tag)+Scalar(2.1);
		
		array.ix[i] = tag - 10;
		array.iy[i] = tag - 11;
		array.iz[i] = tag + 50;

		array.vx[i] = Scalar(tag)*Scalar(10.0);
		array.vy[i] = Scalar(tag)*Scalar(11.0);
		array.vz[i] = Scalar(tag)*Scalar(12.0);
		
		array.type[i] = tag + 2;
		array.rtag[i] = rtags[i];
		}
	pdata->release();
	
	// create the writer
	shared_ptr<HOOMDDumpWriter> writer(new HOOMDDumpWriter(sysdef, "test"));
	
	// write the file with all outputs enabled
	writer->setOutputPosition(true);
	writer->setOutputVelocity(true);
	writer->setOutputType(true);
	writer->setOutputImage(true);
	
	// now the big mess: check the file line by line		
		{
		// make sure the first output file is deleted
		remove_all("test.0000000100.xml");
		BOOST_REQUIRE(!exists("test.0000000100.xml"));
		
		// write the first output
		writer->analyze(100);
		
		// make sure the file was created
		BOOST_REQUIRE(exists("test.0000000100.xml"));
		
		// check the output line by line
		ifstream f("test.0000000100.xml");
		string line;
		getline(f, line);
		BOOST_CHECK_EQUAL(line, "<?xml version=\"1.0\" encoding=\"UTF-8\"?>");
		BOOST_REQUIRE(!f.bad());
		
		getline(f, line);
		BOOST_CHECK_EQUAL(line, "<hoomd_xml version=\"1.1\">");
		BOOST_REQUIRE(!f.bad());
		
		getline(f, line);
		BOOST_CHECK_EQUAL(line,  "<configuration time_step=\"100\">");
		BOOST_REQUIRE(!f.bad());
		
		getline(f, line);
		BOOST_CHECK_EQUAL(line,  "<box units=\"sigma\"  lx=\"100.5\" ly=\"120.5\" lz=\"130.5\"/>");
		BOOST_REQUIRE(!f.bad());
		
		getline(f, line);
		BOOST_CHECK_EQUAL(line, "<position units=\"sigma\" num=\"6\">");
		BOOST_REQUIRE(!f.bad());
		
		// check all the positions
		getline(f, line);
		BOOST_CHECK_EQUAL(line, "0.1 1.1 2.1");
		BOOST_REQUIRE(!f.bad());
		
		getline(f, line);
		BOOST_CHECK_EQUAL(line, "1.1 2.1 3.1");
		BOOST_REQUIRE(!f.bad());
		
		getline(f, line);
		BOOST_CHECK_EQUAL(line, "2.1 3.1 4.1");
		BOOST_REQUIRE(!f.bad());
		
		getline(f, line);
		BOOST_CHECK_EQUAL(line, "3.1 4.1 5.1");
		BOOST_REQUIRE(!f.bad());
		
		getline(f, line);			
		BOOST_CHECK_EQUAL(line, "4.1 5.1 6.1");
		BOOST_REQUIRE(!f.bad());
		
		getline(f, line);
		BOOST_CHECK_EQUAL(line, "5.1 6.1 7.1");
		BOOST_REQUIRE(!f.bad());
		
		getline(f, line);
		BOOST_CHECK_EQUAL(line,  "</position>");
		BOOST_REQUIRE(!f.bad());
		
		// check all the images
		getline(f, line);
		BOOST_CHECK_EQUAL(line, "<image num=\"6\">");
		BOOST_REQUIRE(!f.bad());
		
		getline(f, line);
		BOOST_CHECK_EQUAL(line, "-10 -11 50");
		BOOST_REQUIRE(!f.bad());
		
		getline(f, line);
		BOOST_CHECK_EQUAL(line, "-9 -10 51");
		BOOST_REQUIRE(!f.bad());
		
		getline(f, line);
		BOOST_CHECK_EQUAL(line, "-8 -9 52");
		BOOST_REQUIRE(!f.bad());
		
		getline(f, line);
		BOOST_CHECK_EQUAL(line, "-7 -8 53");
		BOOST_REQUIRE(!f.bad());
		
		getline(f, line);			
		BOOST_CHECK_EQUAL(line, "-6 -7 54");
		BOOST_REQUIRE(!f.bad());
		
		getline(f, line);
		BOOST_CHECK_EQUAL(line, "-5 -6 55");
		BOOST_REQUIRE(!f.bad());
		
		getline(f, line);
		BOOST_CHECK_EQUAL(line,  "</image>");
		BOOST_REQUIRE(!f.bad());
		
		// check all velocities
		getline(f, line);
		BOOST_CHECK_EQUAL(line, "<velocity units=\"sigma/tau\" num=\"6\">");
		BOOST_REQUIRE(!f.bad());
		
		getline(f, line);
		BOOST_CHECK_EQUAL(line, "0 0 0");
		BOOST_REQUIRE(!f.bad());

		getline(f, line);
		BOOST_CHECK_EQUAL(line, "10 11 12");
		BOOST_REQUIRE(!f.bad());

		getline(f, line);
		BOOST_CHECK_EQUAL(line, "20 22 24");
		BOOST_REQUIRE(!f.bad());
		
		getline(f, line);
		BOOST_CHECK_EQUAL(line, "30 33 36");
		BOOST_REQUIRE(!f.bad());

		getline(f, line);
		BOOST_CHECK_EQUAL(line, "40 44 48");
		BOOST_REQUIRE(!f.bad());
		
		getline(f, line);
		BOOST_CHECK_EQUAL(line, "50 55 60");
		BOOST_REQUIRE(!f.bad());

		getline(f, line);
		BOOST_CHECK_EQUAL(line, "</velocity>");
		
		// check all types
		getline(f, line);
		BOOST_CHECK_EQUAL(line, "<type num=\"6\">");
		BOOST_REQUIRE(!f.bad());
		
		getline(f, line);
		BOOST_CHECK_EQUAL(line, "C");
		BOOST_REQUIRE(!f.bad());
		
		getline(f, line);
		BOOST_CHECK_EQUAL(line, "D");
		BOOST_REQUIRE(!f.bad());
		
		getline(f, line);
		BOOST_CHECK_EQUAL(line, "E");
		BOOST_REQUIRE(!f.bad());
		
		getline(f, line);
		BOOST_CHECK_EQUAL(line, "F");
		BOOST_REQUIRE(!f.bad());
		
		getline(f, line);
		BOOST_CHECK_EQUAL(line, "G");
		BOOST_REQUIRE(!f.bad());
		
		getline(f, line);
		BOOST_CHECK_EQUAL(line, "H");
		BOOST_REQUIRE(!f.bad());
		
		getline(f, line);
		BOOST_CHECK_EQUAL(line, "</type>");	

		getline(f, line);
		BOOST_CHECK_EQUAL(line,  "</configuration>");
		BOOST_REQUIRE(!f.bad());

		getline(f, line);
		BOOST_CHECK_EQUAL(line,  "</hoomd_xml>");
		BOOST_REQUIRE(!f.bad());
		f.close();
		remove_all("test.0000000100.xml");
		}
	}

//! Test basic functionality of HOOMDInitializer
BOOST_AUTO_TEST_CASE( HOOMDInitializer_basic_tests )
	{
	#ifdef CUDA
	g_gpu_error_checking = true;
	#endif
	
	// create a test input file
	ofstream f("test_input.xml");
f << "<?xml version =\"1.0\" encoding =\"UTF-8\" ?>\n\
<hoomd_xml version=\"1.1\">\n\
<configuration time_step=\"150000000\">\n\
<box units =\"sigma\"  lx=\"20.05\" ly= \"32.12345\" lz=\"45.098\" />\n\
<position units =\"sigma\" >\n\
1.4 2.567890 3.45\n\
2.4 3.567890 4.45\n\
3.4 4.567890 5.45\n\
4.4 5.567890 6.45\n\
5.4 6.567890 7.45\n\
6.4 7.567890 8.45\n\
</position>\n\
<image>\n\
10 20 30\n\
11 21 31\n\
12 22 32\n\
13 23 33\n\
14 24 34\n\
15 25 35\n\
</image>\n\
<velocity units =\"sigma/tau\">\n\
10.12 12.1567 1.056\n\
20.12 22.1567 2.056\n\
30.12 32.1567 3.056\n\
40.12 42.1567 4.056\n\
50.12 52.1567 5.056\n\
60.12 62.1567 6.056\n\
</velocity>\n\
<mass>\n\
1.0\n\
2.0\n\
3.0\n\
4.0\n\
5.0\n\
6.0\n\
</mass>\n\
<diameter>\n\
7.0\n\
8.0\n\
9.0\n\
10.0\n\
11.0\n\
12.0\n\
</diameter>\n\
<type>\n\
5\n\
4\n\
3\n\
2\n\
1\n\
0\n\
</type>\n\
<charge>\n\
0.0\n\
10.0\n\
20.0\n\
30.0\n\
40.0\n\
50.0\n\
</charge>\n\
<wall>\n\
<coord ox=\"1.0\" oy=\"2.0\" oz=\"3.0\" nx=\"4.0\" ny=\"5.0\" nz=\"6.0\"/>\n\
<coord ox=\"7.0\" oy=\"8.0\" oz=\"9.0\" nx=\"10.0\" ny=\"11.0\" nz=\"-12.0\"/>\n\
</wall>\n\
<bond>\n\
bond_a 0 1\n\
bond_b 1 2\n\
bond_a 2 3\n\
bond_c 3 4\n\
</bond>\n\
<angle>\n\
angle_a 0 1 2\n\
angle_b 1 2 3\n\
angle_a 2 3 4\n\
</angle>\n\
</configuration>\n\
</hoomd_xml>" << endl;
	f.close();

	// now that we have created a test file, load it up into a pdata
	HOOMDInitializer init("test_input.xml");
	shared_ptr<SystemDefinition> sysdef(new SystemDefinition(init));
	shared_ptr<ParticleData> pdata = sysdef->getParticleData();
	
	// verify all parameters
	BOOST_CHECK_EQUAL(init.getTimeStep(), (unsigned int)150000000);
	BOOST_CHECK_EQUAL(pdata->getN(), (unsigned int)6);
	BOOST_CHECK_EQUAL(pdata->getNTypes(), (unsigned int)6);
	MY_BOOST_CHECK_CLOSE(pdata->getBox().xhi - pdata->getBox().xlo, 20.05, tol);
	MY_BOOST_CHECK_CLOSE(pdata->getBox().yhi - pdata->getBox().ylo, 32.12345, tol);
	MY_BOOST_CHECK_CLOSE(pdata->getBox().zhi - pdata->getBox().zlo, 45.098, tol);
	
	ParticleDataArraysConst arrays = pdata->acquireReadOnly();
	for (int i = 0; i < 6; i++)
		{
		MY_BOOST_CHECK_CLOSE(arrays.x[i], Scalar(i) + Scalar(1.4), tol);
		MY_BOOST_CHECK_CLOSE(arrays.y[i], Scalar(i) + Scalar(2.567890), tol);
		MY_BOOST_CHECK_CLOSE(arrays.z[i], Scalar(i) + Scalar(3.45), tol);
		
		BOOST_CHECK_EQUAL(arrays.ix[i], 10 + i);
		BOOST_CHECK_EQUAL(arrays.iy[i], 20 + i);
		BOOST_CHECK_EQUAL(arrays.iz[i], 30 + i);
		
		MY_BOOST_CHECK_CLOSE(arrays.vx[i], Scalar(i+1)*Scalar(10.0) + Scalar(0.12), tol);
		MY_BOOST_CHECK_CLOSE(arrays.vy[i], Scalar(i+1)*Scalar(10.0) + Scalar(2.1567), tol);
		MY_BOOST_CHECK_CLOSE(arrays.vz[i], Scalar(i+1) + Scalar(0.056), tol);

		MY_BOOST_CHECK_CLOSE(arrays.mass[i], Scalar(i+1), tol);
		
		MY_BOOST_CHECK_CLOSE(arrays.diameter[i], Scalar(i+7), tol);

		MY_BOOST_CHECK_CLOSE(arrays.charge[i], Scalar(i)*Scalar(10.0), tol);
		
		// checking that the type is correct becomes tricky because types are identified by 
		// string
		ostringstream type_name;
		type_name << 5-i;	// the expected type is the integer 5-i
		BOOST_CHECK_EQUAL(arrays.type[i], pdata->getTypeByName(type_name.str()));
		BOOST_CHECK_EQUAL(arrays.tag[i], (unsigned int)i);
		BOOST_CHECK_EQUAL(arrays.rtag[i], (unsigned int)i);
		}
	pdata->release();

	// check the walls
	BOOST_REQUIRE_EQUAL(sysdef->getWallData()->getNumWalls(), (unsigned int)2);
	Wall wall1 = sysdef->getWallData()->getWall(0);
	MY_BOOST_CHECK_CLOSE(wall1.origin_x, 1.0, tol);
	MY_BOOST_CHECK_CLOSE(wall1.origin_y, 2.0, tol);
	MY_BOOST_CHECK_CLOSE(wall1.origin_z, 3.0, tol);
	// normals are made unit length when loaded, so these values differ from the ones in the file
	MY_BOOST_CHECK_CLOSE(wall1.normal_x, 0.455842306, tol);
	MY_BOOST_CHECK_CLOSE(wall1.normal_y, 0.569802882, tol);
	MY_BOOST_CHECK_CLOSE(wall1.normal_z, 0.683763459, tol);

	Wall wall2 = sysdef->getWallData()->getWall(1);
	MY_BOOST_CHECK_CLOSE(wall2.origin_x, 7.0, tol);
	MY_BOOST_CHECK_CLOSE(wall2.origin_y, 8.0, tol);
	MY_BOOST_CHECK_CLOSE(wall2.origin_z, 9.0, tol);
	// normals are made unit length when loaded, so these values differ from the ones in the file
	MY_BOOST_CHECK_CLOSE(wall2.normal_x, 0.523423923, tol);
	MY_BOOST_CHECK_CLOSE(wall2.normal_y, 0.575766315, tol);
	MY_BOOST_CHECK_CLOSE(wall2.normal_z, -0.628108707, tol);

	// check the bonds
	boost::shared_ptr<BondData> bond_data = sysdef->getBondData();
	
	// 4 bonds should have been read in
	BOOST_REQUIRE_EQUAL(bond_data->getNumBonds(), (unsigned int)4);
	
	// check that the types have been named properly
	BOOST_REQUIRE_EQUAL(bond_data->getNBondTypes(), (unsigned int)3);
	BOOST_CHECK_EQUAL(bond_data->getTypeByName("bond_a"), (unsigned int)0);
	BOOST_CHECK_EQUAL(bond_data->getTypeByName("bond_b"), (unsigned int)1);
	BOOST_CHECK_EQUAL(bond_data->getTypeByName("bond_c"), (unsigned int)2);
	
	BOOST_CHECK_EQUAL(bond_data->getNameByType(0), string("bond_a"));
	BOOST_CHECK_EQUAL(bond_data->getNameByType(1), string("bond_b"));
	BOOST_CHECK_EQUAL(bond_data->getNameByType(2), string("bond_c"));
	
	// verify each bond
	Bond b = bond_data->getBond(0);
	BOOST_CHECK_EQUAL(b.a, (unsigned int)0);
	BOOST_CHECK_EQUAL(b.b, (unsigned int)1);
	BOOST_CHECK_EQUAL(b.type, (unsigned int)0);
	
	b = bond_data->getBond(1);
	BOOST_CHECK_EQUAL(b.a, (unsigned int)1);
	BOOST_CHECK_EQUAL(b.b, (unsigned int)2);
	BOOST_CHECK_EQUAL(b.type, (unsigned int)1);
	
	b = bond_data->getBond(2);
	BOOST_CHECK_EQUAL(b.a, (unsigned int)2);
	BOOST_CHECK_EQUAL(b.b, (unsigned int)3);
	BOOST_CHECK_EQUAL(b.type, (unsigned int)0);
	
	b = bond_data->getBond(3);
	BOOST_CHECK_EQUAL(b.a, (unsigned int)3);
	BOOST_CHECK_EQUAL(b.b, (unsigned int)4);
	BOOST_CHECK_EQUAL(b.type, (unsigned int)2);
	
	// check the angles
	boost::shared_ptr<AngleData> angle_data = pdata->getAngleData();
	
	// 3 angles should have been read in
	BOOST_REQUIRE_EQUAL(angle_data->getNumAngles(), (unsigned int)3);
	
	// check that the types have been named properly
	BOOST_REQUIRE_EQUAL(angle_data->getNAngleTypes(), (unsigned int)2);
	BOOST_CHECK_EQUAL(angle_data->getTypeByName("angle_a"), (unsigned int)0);
	BOOST_CHECK_EQUAL(angle_data->getTypeByName("angle_b"), (unsigned int)1);
	
	BOOST_CHECK_EQUAL(angle_data->getNameByType(0), string("angle_a"));
	BOOST_CHECK_EQUAL(angle_data->getNameByType(1), string("angle_b"));
	
	// verify each angle
	Angle a = angle_data->getAngle(0);
	BOOST_CHECK_EQUAL(a.a, (unsigned int)0);
	BOOST_CHECK_EQUAL(a.b, (unsigned int)1);
	BOOST_CHECK_EQUAL(a.c, (unsigned int)2);
	BOOST_CHECK_EQUAL(a.type, (unsigned int)0);
	
	a = angle_data->getAngle(1);
	BOOST_CHECK_EQUAL(a.a, (unsigned int)1);
	BOOST_CHECK_EQUAL(a.b, (unsigned int)2);
	BOOST_CHECK_EQUAL(a.c, (unsigned int)3);
	BOOST_CHECK_EQUAL(a.type, (unsigned int)1);
	
	a = angle_data->getAngle(2);
	BOOST_CHECK_EQUAL(a.a, (unsigned int)2);
	BOOST_CHECK_EQUAL(a.b, (unsigned int)3);
	BOOST_CHECK_EQUAL(a.c, (unsigned int)4);
	BOOST_CHECK_EQUAL(a.type, (unsigned int)0);
	
	// clean up after ourselves
	remove_all("test_input.xml");
	}

#ifdef WIN32
#pragma warning( pop )
#endif<|MERGE_RESOLUTION|>--- conflicted
+++ resolved
@@ -94,18 +94,12 @@
 	BoxDim box(Scalar(2.5), Scalar(4.5), Scalar(12.1));
 	int n_types = 5;
 	int n_bond_types = 2;
-<<<<<<< HEAD
 
 	int n_angle_types = 1;
 	int n_improper_types = 0;
 	shared_ptr<SystemDefinition> sysdef(new SystemDefinition(3, box, n_types, n_bond_types, n_angle_types,n_improper_types));
 	shared_ptr<ParticleData> pdata = sysdef->getParticleData();
 	
-=======
-	int n_angle_types = 1;
-        int n_improper_types = 0;
-	shared_ptr<ParticleData> pdata(new ParticleData(3, box, n_types, n_bond_types, n_angle_types,n_improper_types));
->>>>>>> 57e92332
 	// set recognizable values for the particle
 	const ParticleDataArrays array = pdata->acquireReadWrite();
 	array.x[0] = Scalar(1.1);
@@ -169,17 +163,12 @@
 	sysdef->getWallData()->addWall(Wall(0,0,1, 1,0,0));
 	
 	// add a few bonds too
-<<<<<<< HEAD
 	sysdef->getBondData()->addBond(Bond(0, 0, 1));
 	sysdef->getBondData()->addBond(Bond(1, 1, 0));
-=======
-	pdata->getBondData()->addBond(Bond(0, 0, 1));
-	pdata->getBondData()->addBond(Bond(1, 1, 0));
->>>>>>> 57e92332
 
 	// and angles as well
-	pdata->getAngleData()->addAngle(Angle(0, 0, 1, 2));
-	pdata->getAngleData()->addAngle(Angle(0, 1, 2, 0));
+	sysdef->getAngleData()->addAngle(Angle(0, 0, 1, 2));
+	sysdef->getAngleData()->addAngle(Angle(0, 1, 2, 0));
 	
 	// create the writer
 	shared_ptr<HOOMDDumpWriter> writer(new HOOMDDumpWriter(sysdef, "test"));
@@ -1050,7 +1039,7 @@
 	BOOST_CHECK_EQUAL(b.type, (unsigned int)2);
 	
 	// check the angles
-	boost::shared_ptr<AngleData> angle_data = pdata->getAngleData();
+	boost::shared_ptr<AngleData> angle_data = sysdef->getAngleData();
 	
 	// 3 angles should have been read in
 	BOOST_REQUIRE_EQUAL(angle_data->getNumAngles(), (unsigned int)3);
