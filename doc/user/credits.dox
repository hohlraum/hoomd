--- conflicted
+++ resolved
@@ -162,13 +162,11 @@
 Michael P. Howard, Princeton University
  - Automatic citation list generator
 
-<<<<<<< HEAD
 James Antonaglia, University of Michigan
  - pair.mie
-=======
+
 Carl Simon Adof, University of Michigan
  - Analyzer callback
->>>>>>> ad116327
 
 <hr>
 <h1>Source code</h1>
